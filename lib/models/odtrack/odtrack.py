# In lib/models/odtrack/odtrack.py

import math
import os
from typing import List

import torch
from torch import nn
from torch.nn.modules.transformer import _get_clones

from lib.models.layers.head import build_box_head
from lib.models.odtrack.vit import vit_base_patch16_224, vit_large_patch16_224
from lib.models.odtrack.vit_ce import vit_large_patch16_224_ce, vit_base_patch16_224_ce
from lib.utils.box_ops import box_xyxy_to_cxcywh
<<<<<<< HEAD
# --- START OF MODIFICATION ---
from .apn import AppearancePredictionNetwork
# --- END OF MODIFICATION ---
=======
from .apn import DoRA_APN
>>>>>>> 85df4977


class ODTrack(nn.Module):
    """ This is the base class for MMTrack """

<<<<<<< HEAD
    def __init__(self, transformer, box_head, cfg, aux_loss=False, head_type="CORNER", token_len=1): # Modified to accept cfg
=======
    def __init__(self, transformer, box_head, cfg, aux_loss=False, head_type="CORNER", token_len=1):
>>>>>>> 85df4977
        """ Initializes the model.
        Parameters:
            transformer: torch module of the transformer architecture.
            aux_loss: True if auxiliary decoding losses (loss at each decoder layer) are to be used.
        """
        super().__init__()
        self.backbone = transformer
        self.box_head = box_head
<<<<<<< HEAD
        # --- START OF MODIFICATION ---
        # Instantiate the Appearance Prediction Network (APN) if enabled in the config
        if getattr(cfg.MODEL, "APN", None) and cfg.MODEL.APN.USE:
            self.apn = AppearancePredictionNetwork(cfg)
        else:
            self.apn = None
        # --- END OF MODIFICATION ---
=======
        if getattr(cfg.MODEL, "APN", None) and cfg.MODEL.APN.USE:
            self.apn = DoRA_APN(cfg)
        else:
            self.apn = None
>>>>>>> 85df4977

        self.aux_loss = aux_loss
        self.head_type = head_type
        if head_type == "CORNER" or head_type == "CENTER":
            self.feat_sz_s = int(box_head.feat_sz)
            self.feat_len_s = int(box_head.feat_sz ** 2)

        if self.aux_loss:
            self.box_head = _get_clones(self.box_head, 6)
        
        self.track_query = None
        self.token_len = token_len

    def forward(self, template: torch.Tensor,
                search: torch.Tensor,
                ce_template_mask=None,
                ce_keep_rate=None,
                return_last_attn=False,
<<<<<<< HEAD
                # --- START OF MODIFICATION ---
                template_history: List[torch.Tensor] = None # New argument for APN
                # --- END OF MODIFICATION ---
                ):
        assert isinstance(search, list), "The type of search is not List"

        # --- START OF MODIFICATION ---
        # If APN is used, predict the template for the current frame
        # Otherwise, use the latest template from history (original behavior)
        if self.apn is not None and template_history is not None:
            predicted_template = self.apn(template_history)
            # print("Temp.shape", predicted_template.shape)
            # The backbone expects a list of templates. We provide our single predicted template.
            template_for_backbone = [predicted_template]
        else:
            # Fallback to original behavior if APN is not used
            predicted_template = None 
            template_for_backbone = template
        # --- END OF MODIFICATION ---

        out_dict = []
        for i in range(len(search)):
            # --- START OF MODIFICATION ---
            # Use the template determined above (either predicted or from input)
            x, aux_dict = self.backbone(z=template_for_backbone, x=search[i],
            # --- END OF MODIFICATION ---
                                        ce_template_mask=ce_template_mask, ce_keep_rate=ce_keep_rate,
                                        return_last_attn=return_last_attn, track_query=self.track_query, token_len=self.token_len)
            feat_last = x
            if isinstance(x, list):
                feat_last = x[-1]
=======
                template_history: List[torch.Tensor] = None,
                run_apn_viz=False,
                raw_search_frames_for_apn=None
                ):
        
        # --- START OF RECURRENT LOGIC ---
        if self.apn is not None and raw_search_frames_for_apn is not None:
            # Step 1: Predict all future templates in parallel
            last_template_img = template_history[-1]
            if run_apn_viz:
                all_predicted_templates, apn_viz_data = self.apn(last_template_img, raw_search_frames_for_apn, return_viz=True)
            else:
                all_predicted_templates = self.apn(last_template_img, raw_search_frames_for_apn, return_viz=False)
            
            # Initialize dynamic template list for the backbone
            dynamic_template_list = template_history
            
            out_dict_list = []
            # Step 2: Loop through search frames sequentially for backbone processing
            for i in range(len(search)):
                # Get the predicted template for the current frame
                current_predicted_template = all_predicted_templates[:, i, :, :, :]
>>>>>>> 85df4977
                
                # Append the new prediction to the dynamic context
                dynamic_template_list.append(current_predicted_template)

                # Run the backbone with the updated template list
                x, aux_dict = self.backbone(z=dynamic_template_list, x=search[i],
                                            ce_template_mask=ce_template_mask, ce_keep_rate=ce_keep_rate,
                                            return_last_attn=return_last_attn, track_query=self.track_query, token_len=self.token_len)
                
                # Process backbone output and run head
                feat_last = x[-1] if isinstance(x, list) else x
                enc_opt = feat_last[:, -self.feat_len_s:]
                if self.backbone.add_cls_token:
                    self.track_query = (x[:, :self.token_len].clone()).detach()
                
                att = torch.matmul(enc_opt, x[:, :1].transpose(1, 2))
                opt = (enc_opt.unsqueeze(-1) * att.unsqueeze(-2)).permute((0, 3, 2, 1)).contiguous()
                
                out = self.forward_head(opt, None)
                out.update(aux_dict)
                
                # Add visualization data for this specific frame
                if run_apn_viz:
                    out['predicted_template'] = current_predicted_template
                    out['upsampled_mask'] = apn_viz_data['upsampled_masks'][:, i, :, :, :]

                out_dict_list.append(out)
            
<<<<<<< HEAD
            # --- START OF MODIFICATION ---
            # Add the predicted template to the output dict for loss calculation in the Actor
            if predicted_template is not None:
                out['predicted_template'] = predicted_template
            # --- END OF MODIFICATION ---
            
            out_dict.append(out)
            
        return out_dict
=======
            return out_dict_list

        else:
            # Fallback to original behavior if APN is not used
            out_dict = []
            for i in range(len(search)):
                x, aux_dict = self.backbone(z=template, x=search[i],
                                            ce_template_mask=ce_template_mask, ce_keep_rate=ce_keep_rate,
                                            return_last_attn=return_last_attn, track_query=self.track_query, token_len=self.token_len)
                feat_last = x[-1] if isinstance(x, list) else x
                enc_opt = feat_last[:, -self.feat_len_s:]
                if self.backbone.add_cls_token:
                    self.track_query = (x[:, :self.token_len].clone()).detach()
                
                att = torch.matmul(enc_opt, x[:, :1].transpose(1, 2))
                opt = (enc_opt.unsqueeze(-1) * att.unsqueeze(-2)).permute((0, 3, 2, 1)).contiguous()
                out = self.forward_head(opt, None)
                out.update(aux_dict)
                out_dict.append(out)
            return out_dict
        # --- END OF RECURRENT LOGIC ---
>>>>>>> 85df4977

    def forward_head(self, opt, gt_score_map=None):
        """
        enc_opt: output embeddings of the backbone, it can be (HW1+HW2, B, C) or (HW2, B, C)
        """
        bs, Nq, C, HW = opt.size()
        opt_feat = opt.view(-1, C, self.feat_sz_s, self.feat_sz_s)

        if self.head_type == "CORNER":
            pred_box, score_map = self.box_head(opt_feat, True)
            outputs_coord = box_xyxy_to_cxcywh(pred_box)
            outputs_coord_new = outputs_coord.view(bs, Nq, 4)
            out = {'pred_boxes': outputs_coord_new,
                   'score_map': score_map,
                   }
            return out

        elif self.head_type == "CENTER":
            score_map_ctr, bbox, size_map, offset_map = self.box_head(opt_feat, gt_score_map)
            outputs_coord = bbox
            outputs_coord_new = outputs_coord.view(bs, Nq, 4)
            
            out = {'pred_boxes': outputs_coord_new,
                    'score_map': score_map_ctr,
                    'size_map': size_map,
                    'offset_map': offset_map}
            
            return out
        else:
            raise NotImplementedError


def build_odtrack(cfg, training=True):
    current_dir = os.path.dirname(os.path.abspath(__file__))
    pretrained_path = os.path.join(current_dir, '../../../pretrained_networks')
    if cfg.MODEL.PRETRAIN_FILE and ('OSTrack' not in cfg.MODEL.PRETRAIN_FILE) and training:
        pretrained = os.path.join(pretrained_path, cfg.MODEL.PRETRAIN_FILE)
    else:
        pretrained = ''

    if cfg.MODEL.BACKBONE.TYPE == 'vit_base_patch16_224':
        backbone = vit_base_patch16_224(pretrained, drop_path_rate=cfg.TRAIN.DROP_PATH_RATE,
                                        add_cls_token=cfg.MODEL.BACKBONE.ADD_CLS_TOKEN,
                                        attn_type=cfg.MODEL.BACKBONE.ATTN_TYPE,)
    elif cfg.MODEL.BACKBONE.TYPE == 'vit_large_patch16_224':
        backbone = vit_large_patch16_224(pretrained, drop_path_rate=cfg.TRAIN.DROP_PATH_RATE, 
                                         add_cls_token=cfg.MODEL.BACKBONE.ADD_CLS_TOKEN,
                                         attn_type=cfg.MODEL.BACKBONE.ATTN_TYPE, 
                                         )
    elif cfg.MODEL.BACKBONE.TYPE == 'vit_base_patch16_224_ce':
        backbone = vit_base_patch16_224_ce(pretrained, drop_path_rate=cfg.TRAIN.DROP_PATH_RATE,
                                           ce_loc=cfg.MODEL.BACKBONE.CE_LOC,
                                           ce_keep_ratio=cfg.MODEL.BACKBONE.CE_KEEP_RATIO,
                                           add_cls_token=cfg.MODEL.BACKBONE.ADD_CLS_TOKEN,
                                           )
    elif cfg.MODEL.BACKBONE.TYPE == 'vit_large_patch16_224_ce':
        backbone = vit_large_patch16_224_ce(pretrained, drop_path_rate=cfg.TRAIN.DROP_PATH_RATE,
                                            ce_loc=cfg.MODEL.BACKBONE.CE_LOC,
                                            ce_keep_ratio=cfg.MODEL.BACKBONE.CE_KEEP_RATIO,
                                            add_cls_token=cfg.MODEL.BACKBONE.ADD_CLS_TOKEN,
                                            )
    else:
        raise NotImplementedError
    hidden_dim = backbone.embed_dim
    patch_start_index = 1
    
    backbone.finetune_track(cfg=cfg, patch_start_index=patch_start_index)

    box_head = build_box_head(cfg, hidden_dim)

    model = ODTrack(
        backbone,
        box_head,
<<<<<<< HEAD
        # --- START OF MODIFICATION ---
        cfg=cfg,  # Pass the full config to the model
        # --- END OF MODIFICATION ---
=======
        cfg=cfg,
>>>>>>> 85df4977
        aux_loss=False,
        head_type=cfg.MODEL.HEAD.TYPE,
        token_len=cfg.MODEL.BACKBONE.TOKEN_LEN,
    )

    return model<|MERGE_RESOLUTION|>--- conflicted
+++ resolved
@@ -1,274 +1,202 @@
-# In lib/models/odtrack/odtrack.py
-
-import math
-import os
-from typing import List
-
-import torch
-from torch import nn
-from torch.nn.modules.transformer import _get_clones
-
-from lib.models.layers.head import build_box_head
-from lib.models.odtrack.vit import vit_base_patch16_224, vit_large_patch16_224
-from lib.models.odtrack.vit_ce import vit_large_patch16_224_ce, vit_base_patch16_224_ce
-from lib.utils.box_ops import box_xyxy_to_cxcywh
-<<<<<<< HEAD
-# --- START OF MODIFICATION ---
-from .apn import AppearancePredictionNetwork
-# --- END OF MODIFICATION ---
-=======
-from .apn import DoRA_APN
->>>>>>> 85df4977
-
-
-class ODTrack(nn.Module):
-    """ This is the base class for MMTrack """
-
-<<<<<<< HEAD
-    def __init__(self, transformer, box_head, cfg, aux_loss=False, head_type="CORNER", token_len=1): # Modified to accept cfg
-=======
-    def __init__(self, transformer, box_head, cfg, aux_loss=False, head_type="CORNER", token_len=1):
->>>>>>> 85df4977
-        """ Initializes the model.
-        Parameters:
-            transformer: torch module of the transformer architecture.
-            aux_loss: True if auxiliary decoding losses (loss at each decoder layer) are to be used.
-        """
-        super().__init__()
-        self.backbone = transformer
-        self.box_head = box_head
-<<<<<<< HEAD
-        # --- START OF MODIFICATION ---
-        # Instantiate the Appearance Prediction Network (APN) if enabled in the config
-        if getattr(cfg.MODEL, "APN", None) and cfg.MODEL.APN.USE:
-            self.apn = AppearancePredictionNetwork(cfg)
-        else:
-            self.apn = None
-        # --- END OF MODIFICATION ---
-=======
-        if getattr(cfg.MODEL, "APN", None) and cfg.MODEL.APN.USE:
-            self.apn = DoRA_APN(cfg)
-        else:
-            self.apn = None
->>>>>>> 85df4977
-
-        self.aux_loss = aux_loss
-        self.head_type = head_type
-        if head_type == "CORNER" or head_type == "CENTER":
-            self.feat_sz_s = int(box_head.feat_sz)
-            self.feat_len_s = int(box_head.feat_sz ** 2)
-
-        if self.aux_loss:
-            self.box_head = _get_clones(self.box_head, 6)
-        
-        self.track_query = None
-        self.token_len = token_len
-
-    def forward(self, template: torch.Tensor,
-                search: torch.Tensor,
-                ce_template_mask=None,
-                ce_keep_rate=None,
-                return_last_attn=False,
-<<<<<<< HEAD
-                # --- START OF MODIFICATION ---
-                template_history: List[torch.Tensor] = None # New argument for APN
-                # --- END OF MODIFICATION ---
-                ):
-        assert isinstance(search, list), "The type of search is not List"
-
-        # --- START OF MODIFICATION ---
-        # If APN is used, predict the template for the current frame
-        # Otherwise, use the latest template from history (original behavior)
-        if self.apn is not None and template_history is not None:
-            predicted_template = self.apn(template_history)
-            # print("Temp.shape", predicted_template.shape)
-            # The backbone expects a list of templates. We provide our single predicted template.
-            template_for_backbone = [predicted_template]
-        else:
-            # Fallback to original behavior if APN is not used
-            predicted_template = None 
-            template_for_backbone = template
-        # --- END OF MODIFICATION ---
-
-        out_dict = []
-        for i in range(len(search)):
-            # --- START OF MODIFICATION ---
-            # Use the template determined above (either predicted or from input)
-            x, aux_dict = self.backbone(z=template_for_backbone, x=search[i],
-            # --- END OF MODIFICATION ---
-                                        ce_template_mask=ce_template_mask, ce_keep_rate=ce_keep_rate,
-                                        return_last_attn=return_last_attn, track_query=self.track_query, token_len=self.token_len)
-            feat_last = x
-            if isinstance(x, list):
-                feat_last = x[-1]
-=======
-                template_history: List[torch.Tensor] = None,
-                run_apn_viz=False,
-                raw_search_frames_for_apn=None
-                ):
-        
-        # --- START OF RECURRENT LOGIC ---
-        if self.apn is not None and raw_search_frames_for_apn is not None:
-            # Step 1: Predict all future templates in parallel
-            last_template_img = template_history[-1]
-            if run_apn_viz:
-                all_predicted_templates, apn_viz_data = self.apn(last_template_img, raw_search_frames_for_apn, return_viz=True)
-            else:
-                all_predicted_templates = self.apn(last_template_img, raw_search_frames_for_apn, return_viz=False)
-            
-            # Initialize dynamic template list for the backbone
-            dynamic_template_list = template_history
-            
-            out_dict_list = []
-            # Step 2: Loop through search frames sequentially for backbone processing
-            for i in range(len(search)):
-                # Get the predicted template for the current frame
-                current_predicted_template = all_predicted_templates[:, i, :, :, :]
->>>>>>> 85df4977
-                
-                # Append the new prediction to the dynamic context
-                dynamic_template_list.append(current_predicted_template)
-
-                # Run the backbone with the updated template list
-                x, aux_dict = self.backbone(z=dynamic_template_list, x=search[i],
-                                            ce_template_mask=ce_template_mask, ce_keep_rate=ce_keep_rate,
-                                            return_last_attn=return_last_attn, track_query=self.track_query, token_len=self.token_len)
-                
-                # Process backbone output and run head
-                feat_last = x[-1] if isinstance(x, list) else x
-                enc_opt = feat_last[:, -self.feat_len_s:]
-                if self.backbone.add_cls_token:
-                    self.track_query = (x[:, :self.token_len].clone()).detach()
-                
-                att = torch.matmul(enc_opt, x[:, :1].transpose(1, 2))
-                opt = (enc_opt.unsqueeze(-1) * att.unsqueeze(-2)).permute((0, 3, 2, 1)).contiguous()
-                
-                out = self.forward_head(opt, None)
-                out.update(aux_dict)
-                
-                # Add visualization data for this specific frame
-                if run_apn_viz:
-                    out['predicted_template'] = current_predicted_template
-                    out['upsampled_mask'] = apn_viz_data['upsampled_masks'][:, i, :, :, :]
-
-                out_dict_list.append(out)
-            
-<<<<<<< HEAD
-            # --- START OF MODIFICATION ---
-            # Add the predicted template to the output dict for loss calculation in the Actor
-            if predicted_template is not None:
-                out['predicted_template'] = predicted_template
-            # --- END OF MODIFICATION ---
-            
-            out_dict.append(out)
-            
-        return out_dict
-=======
-            return out_dict_list
-
-        else:
-            # Fallback to original behavior if APN is not used
-            out_dict = []
-            for i in range(len(search)):
-                x, aux_dict = self.backbone(z=template, x=search[i],
-                                            ce_template_mask=ce_template_mask, ce_keep_rate=ce_keep_rate,
-                                            return_last_attn=return_last_attn, track_query=self.track_query, token_len=self.token_len)
-                feat_last = x[-1] if isinstance(x, list) else x
-                enc_opt = feat_last[:, -self.feat_len_s:]
-                if self.backbone.add_cls_token:
-                    self.track_query = (x[:, :self.token_len].clone()).detach()
-                
-                att = torch.matmul(enc_opt, x[:, :1].transpose(1, 2))
-                opt = (enc_opt.unsqueeze(-1) * att.unsqueeze(-2)).permute((0, 3, 2, 1)).contiguous()
-                out = self.forward_head(opt, None)
-                out.update(aux_dict)
-                out_dict.append(out)
-            return out_dict
-        # --- END OF RECURRENT LOGIC ---
->>>>>>> 85df4977
-
-    def forward_head(self, opt, gt_score_map=None):
-        """
-        enc_opt: output embeddings of the backbone, it can be (HW1+HW2, B, C) or (HW2, B, C)
-        """
-        bs, Nq, C, HW = opt.size()
-        opt_feat = opt.view(-1, C, self.feat_sz_s, self.feat_sz_s)
-
-        if self.head_type == "CORNER":
-            pred_box, score_map = self.box_head(opt_feat, True)
-            outputs_coord = box_xyxy_to_cxcywh(pred_box)
-            outputs_coord_new = outputs_coord.view(bs, Nq, 4)
-            out = {'pred_boxes': outputs_coord_new,
-                   'score_map': score_map,
-                   }
-            return out
-
-        elif self.head_type == "CENTER":
-            score_map_ctr, bbox, size_map, offset_map = self.box_head(opt_feat, gt_score_map)
-            outputs_coord = bbox
-            outputs_coord_new = outputs_coord.view(bs, Nq, 4)
-            
-            out = {'pred_boxes': outputs_coord_new,
-                    'score_map': score_map_ctr,
-                    'size_map': size_map,
-                    'offset_map': offset_map}
-            
-            return out
-        else:
-            raise NotImplementedError
-
-
-def build_odtrack(cfg, training=True):
-    current_dir = os.path.dirname(os.path.abspath(__file__))
-    pretrained_path = os.path.join(current_dir, '../../../pretrained_networks')
-    if cfg.MODEL.PRETRAIN_FILE and ('OSTrack' not in cfg.MODEL.PRETRAIN_FILE) and training:
-        pretrained = os.path.join(pretrained_path, cfg.MODEL.PRETRAIN_FILE)
-    else:
-        pretrained = ''
-
-    if cfg.MODEL.BACKBONE.TYPE == 'vit_base_patch16_224':
-        backbone = vit_base_patch16_224(pretrained, drop_path_rate=cfg.TRAIN.DROP_PATH_RATE,
-                                        add_cls_token=cfg.MODEL.BACKBONE.ADD_CLS_TOKEN,
-                                        attn_type=cfg.MODEL.BACKBONE.ATTN_TYPE,)
-    elif cfg.MODEL.BACKBONE.TYPE == 'vit_large_patch16_224':
-        backbone = vit_large_patch16_224(pretrained, drop_path_rate=cfg.TRAIN.DROP_PATH_RATE, 
-                                         add_cls_token=cfg.MODEL.BACKBONE.ADD_CLS_TOKEN,
-                                         attn_type=cfg.MODEL.BACKBONE.ATTN_TYPE, 
-                                         )
-    elif cfg.MODEL.BACKBONE.TYPE == 'vit_base_patch16_224_ce':
-        backbone = vit_base_patch16_224_ce(pretrained, drop_path_rate=cfg.TRAIN.DROP_PATH_RATE,
-                                           ce_loc=cfg.MODEL.BACKBONE.CE_LOC,
-                                           ce_keep_ratio=cfg.MODEL.BACKBONE.CE_KEEP_RATIO,
-                                           add_cls_token=cfg.MODEL.BACKBONE.ADD_CLS_TOKEN,
-                                           )
-    elif cfg.MODEL.BACKBONE.TYPE == 'vit_large_patch16_224_ce':
-        backbone = vit_large_patch16_224_ce(pretrained, drop_path_rate=cfg.TRAIN.DROP_PATH_RATE,
-                                            ce_loc=cfg.MODEL.BACKBONE.CE_LOC,
-                                            ce_keep_ratio=cfg.MODEL.BACKBONE.CE_KEEP_RATIO,
-                                            add_cls_token=cfg.MODEL.BACKBONE.ADD_CLS_TOKEN,
-                                            )
-    else:
-        raise NotImplementedError
-    hidden_dim = backbone.embed_dim
-    patch_start_index = 1
-    
-    backbone.finetune_track(cfg=cfg, patch_start_index=patch_start_index)
-
-    box_head = build_box_head(cfg, hidden_dim)
-
-    model = ODTrack(
-        backbone,
-        box_head,
-<<<<<<< HEAD
-        # --- START OF MODIFICATION ---
-        cfg=cfg,  # Pass the full config to the model
-        # --- END OF MODIFICATION ---
-=======
-        cfg=cfg,
->>>>>>> 85df4977
-        aux_loss=False,
-        head_type=cfg.MODEL.HEAD.TYPE,
-        token_len=cfg.MODEL.BACKBONE.TOKEN_LEN,
-    )
-
+# In lib/models/odtrack/odtrack.py
+
+import math
+import os
+from typing import List
+
+import torch
+from torch import nn
+from torch.nn.modules.transformer import _get_clones
+
+from lib.models.layers.head import build_box_head
+from lib.models.odtrack.vit import vit_base_patch16_224, vit_large_patch16_224
+from lib.models.odtrack.vit_ce import vit_large_patch16_224_ce, vit_base_patch16_224_ce
+from lib.utils.box_ops import box_xyxy_to_cxcywh
+from .apn import DoRA_APN
+
+
+class ODTrack(nn.Module):
+    """ This is the base class for MMTrack """
+
+    def __init__(self, transformer, box_head, cfg, aux_loss=False, head_type="CORNER", token_len=1):
+        """ Initializes the model.
+        Parameters:
+            transformer: torch module of the transformer architecture.
+            aux_loss: True if auxiliary decoding losses (loss at each decoder layer) are to be used.
+        """
+        super().__init__()
+        self.backbone = transformer
+        self.box_head = box_head
+        if getattr(cfg.MODEL, "APN", None) and cfg.MODEL.APN.USE:
+            self.apn = DoRA_APN(cfg)
+        else:
+            self.apn = None
+
+        self.aux_loss = aux_loss
+        self.head_type = head_type
+        if head_type == "CORNER" or head_type == "CENTER":
+            self.feat_sz_s = int(box_head.feat_sz)
+            self.feat_len_s = int(box_head.feat_sz ** 2)
+
+        if self.aux_loss:
+            self.box_head = _get_clones(self.box_head, 6)
+        
+        self.track_query = None
+        self.token_len = token_len
+
+    def forward(self, template: torch.Tensor,
+                search: torch.Tensor,
+                ce_template_mask=None,
+                ce_keep_rate=None,
+                return_last_attn=False,
+                template_history: List[torch.Tensor] = None,
+                run_apn_viz=False,
+                raw_search_frames_for_apn=None
+                ):
+        
+        # --- START OF RECURRENT LOGIC ---
+        if self.apn is not None and raw_search_frames_for_apn is not None:
+            # Step 1: Predict all future templates in parallel
+            last_template_img = template_history[-1]
+            if run_apn_viz:
+                all_predicted_templates, apn_viz_data = self.apn(last_template_img, raw_search_frames_for_apn, return_viz=True)
+            else:
+                all_predicted_templates = self.apn(last_template_img, raw_search_frames_for_apn, return_viz=False)
+            
+            # Initialize dynamic template list for the backbone
+            dynamic_template_list = template_history
+            
+            out_dict_list = []
+            # Step 2: Loop through search frames sequentially for backbone processing
+            for i in range(len(search)):
+                # Get the predicted template for the current frame
+                current_predicted_template = all_predicted_templates[:, i, :, :, :]
+                
+                # Append the new prediction to the dynamic context
+                dynamic_template_list.append(current_predicted_template)
+
+                # Run the backbone with the updated template list
+                x, aux_dict = self.backbone(z=dynamic_template_list, x=search[i],
+                                            ce_template_mask=ce_template_mask, ce_keep_rate=ce_keep_rate,
+                                            return_last_attn=return_last_attn, track_query=self.track_query, token_len=self.token_len)
+                
+                # Process backbone output and run head
+                feat_last = x[-1] if isinstance(x, list) else x
+                enc_opt = feat_last[:, -self.feat_len_s:]
+                if self.backbone.add_cls_token:
+                    self.track_query = (x[:, :self.token_len].clone()).detach()
+                
+                att = torch.matmul(enc_opt, x[:, :1].transpose(1, 2))
+                opt = (enc_opt.unsqueeze(-1) * att.unsqueeze(-2)).permute((0, 3, 2, 1)).contiguous()
+                
+                out = self.forward_head(opt, None)
+                out.update(aux_dict)
+                
+                # Add visualization data for this specific frame
+                if run_apn_viz:
+                    out['predicted_template'] = current_predicted_template
+                    out['upsampled_mask'] = apn_viz_data['upsampled_masks'][:, i, :, :, :]
+
+                out_dict_list.append(out)
+            
+            return out_dict_list
+
+        else:
+            # Fallback to original behavior if APN is not used
+            out_dict = []
+            for i in range(len(search)):
+                x, aux_dict = self.backbone(z=template, x=search[i],
+                                            ce_template_mask=ce_template_mask, ce_keep_rate=ce_keep_rate,
+                                            return_last_attn=return_last_attn, track_query=self.track_query, token_len=self.token_len)
+                feat_last = x[-1] if isinstance(x, list) else x
+                enc_opt = feat_last[:, -self.feat_len_s:]
+                if self.backbone.add_cls_token:
+                    self.track_query = (x[:, :self.token_len].clone()).detach()
+                
+                att = torch.matmul(enc_opt, x[:, :1].transpose(1, 2))
+                opt = (enc_opt.unsqueeze(-1) * att.unsqueeze(-2)).permute((0, 3, 2, 1)).contiguous()
+                out = self.forward_head(opt, None)
+                out.update(aux_dict)
+                out_dict.append(out)
+            return out_dict
+        # --- END OF RECURRENT LOGIC ---
+
+    def forward_head(self, opt, gt_score_map=None):
+        """
+        enc_opt: output embeddings of the backbone, it can be (HW1+HW2, B, C) or (HW2, B, C)
+        """
+        bs, Nq, C, HW = opt.size()
+        opt_feat = opt.view(-1, C, self.feat_sz_s, self.feat_sz_s)
+
+        if self.head_type == "CORNER":
+            pred_box, score_map = self.box_head(opt_feat, True)
+            outputs_coord = box_xyxy_to_cxcywh(pred_box)
+            outputs_coord_new = outputs_coord.view(bs, Nq, 4)
+            out = {'pred_boxes': outputs_coord_new,
+                   'score_map': score_map,
+                   }
+            return out
+
+        elif self.head_type == "CENTER":
+            score_map_ctr, bbox, size_map, offset_map = self.box_head(opt_feat, gt_score_map)
+            outputs_coord = bbox
+            outputs_coord_new = outputs_coord.view(bs, Nq, 4)
+            
+            out = {'pred_boxes': outputs_coord_new,
+                    'score_map': score_map_ctr,
+                    'size_map': size_map,
+                    'offset_map': offset_map}
+            
+            return out
+        else:
+            raise NotImplementedError
+
+
+def build_odtrack(cfg, training=True):
+    current_dir = os.path.dirname(os.path.abspath(__file__))
+    pretrained_path = os.path.join(current_dir, '../../../pretrained_networks')
+    if cfg.MODEL.PRETRAIN_FILE and ('OSTrack' not in cfg.MODEL.PRETRAIN_FILE) and training:
+        pretrained = os.path.join(pretrained_path, cfg.MODEL.PRETRAIN_FILE)
+    else:
+        pretrained = ''
+
+    if cfg.MODEL.BACKBONE.TYPE == 'vit_base_patch16_224':
+        backbone = vit_base_patch16_224(pretrained, drop_path_rate=cfg.TRAIN.DROP_PATH_RATE,
+                                        add_cls_token=cfg.MODEL.BACKBONE.ADD_CLS_TOKEN,
+                                        attn_type=cfg.MODEL.BACKBONE.ATTN_TYPE,)
+    elif cfg.MODEL.BACKBONE.TYPE == 'vit_large_patch16_224':
+        backbone = vit_large_patch16_224(pretrained, drop_path_rate=cfg.TRAIN.DROP_PATH_RATE, 
+                                         add_cls_token=cfg.MODEL.BACKBONE.ADD_CLS_TOKEN,
+                                         attn_type=cfg.MODEL.BACKBONE.ATTN_TYPE, 
+                                         )
+    elif cfg.MODEL.BACKBONE.TYPE == 'vit_base_patch16_224_ce':
+        backbone = vit_base_patch16_224_ce(pretrained, drop_path_rate=cfg.TRAIN.DROP_PATH_RATE,
+                                           ce_loc=cfg.MODEL.BACKBONE.CE_LOC,
+                                           ce_keep_ratio=cfg.MODEL.BACKBONE.CE_KEEP_RATIO,
+                                           add_cls_token=cfg.MODEL.BACKBONE.ADD_CLS_TOKEN,
+                                           )
+    elif cfg.MODEL.BACKBONE.TYPE == 'vit_large_patch16_224_ce':
+        backbone = vit_large_patch16_224_ce(pretrained, drop_path_rate=cfg.TRAIN.DROP_PATH_RATE,
+                                            ce_loc=cfg.MODEL.BACKBONE.CE_LOC,
+                                            ce_keep_ratio=cfg.MODEL.BACKBONE.CE_KEEP_RATIO,
+                                            add_cls_token=cfg.MODEL.BACKBONE.ADD_CLS_TOKEN,
+                                            )
+    else:
+        raise NotImplementedError
+    hidden_dim = backbone.embed_dim
+    patch_start_index = 1
+    
+    backbone.finetune_track(cfg=cfg, patch_start_index=patch_start_index)
+
+    box_head = build_box_head(cfg, hidden_dim)
+
+    model = ODTrack(
+        backbone,
+        box_head,
+        cfg=cfg,
+        aux_loss=False,
+        head_type=cfg.MODEL.HEAD.TYPE,
+        token_len=cfg.MODEL.BACKBONE.TOKEN_LEN,
+    )
+
     return model