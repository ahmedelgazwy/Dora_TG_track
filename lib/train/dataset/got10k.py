import os
import os.path
import numpy as np
import torch
import csv
import pandas
import random
from collections import OrderedDict
from .base_video_dataset import BaseVideoDataset
from lib.train.data import jpeg4py_loader
from lib.train.admin import env_settings
<<<<<<< HEAD
=======
from torchvision.transforms.functional import to_tensor
>>>>>>> 85df4977


class Got10k(BaseVideoDataset):
    """ GOT-10k dataset.

    Publication:
        GOT-10k: A Large High-Diversity Benchmark for Generic Object Tracking in the Wild
        Lianghua Huang, Xin Zhao, and Kaiqi Huang
        arXiv:1810.11981, 2018
        https://arxiv.org/pdf/1810.11981.pdf

    Download dataset from http://got-10k.aitestunion.com/downloads
    """

    def __init__(self, root=None, image_loader=jpeg4py_loader, split=None, seq_ids=None, data_fraction=None):
        """
        args:
            root - path to the got-10k training data. Note: This should point to the 'train' folder inside GOT-10k
            image_loader (jpeg4py_loader) -  The function to read the images. jpeg4py (https://github.com/ajkxyz/jpeg4py)
                                            is used by default.
            split - 'train' or 'val'. Note: The validation split here is a subset of the official got-10k train split,
                    not NOT the official got-10k validation split. To use the official validation split, provide that as
                    the root folder instead.
            seq_ids - List containing the ids of the videos to be used for training. Note: Only one of 'split' or 'seq_ids'
                        options can be used at the same time.
            data_fraction - Fraction of dataset to be used. The complete dataset is used by default
        """
        root = env_settings().got10k_dir if root is None else root
        super().__init__('GOT10k', root, image_loader)

        # all folders inside the root
        self.sequence_list = self._get_sequence_list()

        # seq_id is the index of the folder inside the got10k root path
        if split is not None:
            if seq_ids is not None:
                raise ValueError('Cannot set both split_name and seq_ids.')
            ltr_path = os.path.join(os.path.dirname(os.path.realpath(__file__)), '..')
            if split == 'train':
                file_path = os.path.join(ltr_path, 'data_specs', 'got10k_train_split.txt')
            elif split == 'val':
                file_path = os.path.join(ltr_path, 'data_specs', 'got10k_val_split.txt')
            elif split == 'train_full':
                file_path = os.path.join(ltr_path, 'data_specs', 'got10k_train_full_split.txt')
            elif split == 'vottrain':
                file_path = os.path.join(ltr_path, 'data_specs', 'got10k_vot_train_split.txt')
            elif split == 'votval':
                file_path = os.path.join(ltr_path, 'data_specs', 'got10k_vot_val_split.txt')
            else:
                raise ValueError('Unknown split name.')
            # seq_ids = pandas.read_csv(file_path, header=None, squeeze=True, dtype=np.int64).values.tolist()
            seq_ids = pandas.read_csv(file_path, header=None, dtype=np.int64).squeeze("columns").values.tolist()
        elif seq_ids is None:
            seq_ids = list(range(0, len(self.sequence_list)))

        self.sequence_list = [self.sequence_list[i] for i in seq_ids]

        if data_fraction is not None:
            self.sequence_list = random.sample(self.sequence_list, int(len(self.sequence_list)*data_fraction))

        self.sequence_meta_info = self._load_meta_info()
        self.seq_per_class = self._build_seq_per_class()

        self.class_list = list(self.seq_per_class.keys())
        self.class_list.sort()

    def get_name(self):
        return 'got10k'

    def has_class_info(self):
        return True

    def has_occlusion_info(self):
        return True

    def _load_meta_info(self):
        sequence_meta_info = {s: self._read_meta(os.path.join(self.root, s)) for s in self.sequence_list}
        return sequence_meta_info

    def _read_meta(self, seq_path):
        try:
            with open(os.path.join(seq_path, 'meta_info.ini')) as f:
                meta_info = f.readlines()
            object_meta = OrderedDict({'object_class_name': meta_info[5].split(': ')[-1][:-1],
                                       'motion_class': meta_info[6].split(': ')[-1][:-1],
                                       'major_class': meta_info[7].split(': ')[-1][:-1],
                                       'root_class': meta_info[8].split(': ')[-1][:-1],
                                       'motion_adverb': meta_info[9].split(': ')[-1][:-1]})
        except:
            object_meta = OrderedDict({'object_class_name': None,
                                       'motion_class': None,
                                       'major_class': None,
                                       'root_class': None,
                                       'motion_adverb': None})
        return object_meta

    def _build_seq_per_class(self):
        seq_per_class = {}

        for i, s in enumerate(self.sequence_list):
            object_class = self.sequence_meta_info[s]['object_class_name']
            if object_class in seq_per_class:
                seq_per_class[object_class].append(i)
            else:
                seq_per_class[object_class] = [i]

        return seq_per_class

    def get_sequences_in_class(self, class_name):
        return self.seq_per_class[class_name]

    def _get_sequence_list(self):
        with open(os.path.join(self.root, 'list.txt')) as f:
            dir_list = list(csv.reader(f))
        dir_list = [dir_name[0] for dir_name in dir_list]
        return dir_list

    def _read_bb_anno(self, seq_path):
        bb_anno_file = os.path.join(seq_path, "groundtruth.txt")
        gt = pandas.read_csv(bb_anno_file, delimiter=',', header=None, dtype=np.float32, na_filter=False, low_memory=False).values
        return torch.tensor(gt)

    def _read_target_visible(self, seq_path):
        # Read full occlusion and out_of_view
        occlusion_file = os.path.join(seq_path, "absence.label")
        cover_file = os.path.join(seq_path, "cover.label")

        with open(occlusion_file, 'r', newline='') as f:
            occlusion = torch.ByteTensor([int(v[0]) for v in csv.reader(f)])
        with open(cover_file, 'r', newline='') as f:
            cover = torch.ByteTensor([int(v[0]) for v in csv.reader(f)])

        target_visible = ~occlusion & (cover>0).byte()

        visible_ratio = cover.float() / 8
        return target_visible, visible_ratio

    def _get_sequence_path(self, seq_id):
        return os.path.join(self.root, self.sequence_list[seq_id])

    def get_sequence_info(self, seq_id):
        seq_path = self._get_sequence_path(seq_id)
        bbox = self._read_bb_anno(seq_path)

        valid = (bbox[:, 2] > 0) & (bbox[:, 3] > 0)
        visible, visible_ratio = self._read_target_visible(seq_path)
        visible = visible & valid.byte()

        return {'bbox': bbox, 'valid': valid, 'visible': visible, 'visible_ratio': visible_ratio}

    def _get_frame_path(self, seq_path, frame_id):
        return os.path.join(seq_path, '{:08}.jpg'.format(frame_id+1))    # frames start from 1

    def _get_frame(self, seq_path, frame_id):
        return self.image_loader(self._get_frame_path(seq_path, frame_id))

    def get_class_name(self, seq_id):
        obj_meta = self.sequence_meta_info[self.sequence_list[seq_id]]

        return obj_meta['object_class_name']

    def get_frames(self, seq_id, frame_ids, anno=None):
        seq_path = self._get_sequence_path(seq_id)
        obj_meta = self.sequence_meta_info[self.sequence_list[seq_id]]

        frame_list = [self._get_frame(seq_path, f_id) for f_id in frame_ids]

        if anno is None:
            anno = self.get_sequence_info(seq_id)

        anno_frames = {}
        for key, value in anno.items():
            anno_frames[key] = [value[f_id, ...].clone() for f_id in frame_ids]

<<<<<<< HEAD
        return frame_list, anno_frames, obj_meta
=======
        return frame_list, anno_frames, obj_meta

    def get_search_frames(self, seq_id, frame_ids):
        # Get the processed search frames and their annotations
        search_frames, search_anno, obj_meta = self.get_frames(seq_id, frame_ids)

        # Also load the raw, unprocessed versions of each search frame
        seq_path = self._get_sequence_path(seq_id)
        raw_search_frames = []
        for f_id in frame_ids:
            raw_img = self.image_loader(self._get_frame_path(seq_path, f_id))
            raw_search_frames.append(to_tensor(raw_img))
        
        # Add the list of raw frames to the annotation dictionary
        search_anno['raw_search_frames'] = raw_search_frames

        return search_frames, search_anno, obj_meta
>>>>>>> 85df4977
<|MERGE_RESOLUTION|>--- conflicted
+++ resolved
@@ -1,210 +1,203 @@
-import os
-import os.path
-import numpy as np
-import torch
-import csv
-import pandas
-import random
-from collections import OrderedDict
-from .base_video_dataset import BaseVideoDataset
-from lib.train.data import jpeg4py_loader
-from lib.train.admin import env_settings
-<<<<<<< HEAD
-=======
-from torchvision.transforms.functional import to_tensor
->>>>>>> 85df4977
-
-
-class Got10k(BaseVideoDataset):
-    """ GOT-10k dataset.
-
-    Publication:
-        GOT-10k: A Large High-Diversity Benchmark for Generic Object Tracking in the Wild
-        Lianghua Huang, Xin Zhao, and Kaiqi Huang
-        arXiv:1810.11981, 2018
-        https://arxiv.org/pdf/1810.11981.pdf
-
-    Download dataset from http://got-10k.aitestunion.com/downloads
-    """
-
-    def __init__(self, root=None, image_loader=jpeg4py_loader, split=None, seq_ids=None, data_fraction=None):
-        """
-        args:
-            root - path to the got-10k training data. Note: This should point to the 'train' folder inside GOT-10k
-            image_loader (jpeg4py_loader) -  The function to read the images. jpeg4py (https://github.com/ajkxyz/jpeg4py)
-                                            is used by default.
-            split - 'train' or 'val'. Note: The validation split here is a subset of the official got-10k train split,
-                    not NOT the official got-10k validation split. To use the official validation split, provide that as
-                    the root folder instead.
-            seq_ids - List containing the ids of the videos to be used for training. Note: Only one of 'split' or 'seq_ids'
-                        options can be used at the same time.
-            data_fraction - Fraction of dataset to be used. The complete dataset is used by default
-        """
-        root = env_settings().got10k_dir if root is None else root
-        super().__init__('GOT10k', root, image_loader)
-
-        # all folders inside the root
-        self.sequence_list = self._get_sequence_list()
-
-        # seq_id is the index of the folder inside the got10k root path
-        if split is not None:
-            if seq_ids is not None:
-                raise ValueError('Cannot set both split_name and seq_ids.')
-            ltr_path = os.path.join(os.path.dirname(os.path.realpath(__file__)), '..')
-            if split == 'train':
-                file_path = os.path.join(ltr_path, 'data_specs', 'got10k_train_split.txt')
-            elif split == 'val':
-                file_path = os.path.join(ltr_path, 'data_specs', 'got10k_val_split.txt')
-            elif split == 'train_full':
-                file_path = os.path.join(ltr_path, 'data_specs', 'got10k_train_full_split.txt')
-            elif split == 'vottrain':
-                file_path = os.path.join(ltr_path, 'data_specs', 'got10k_vot_train_split.txt')
-            elif split == 'votval':
-                file_path = os.path.join(ltr_path, 'data_specs', 'got10k_vot_val_split.txt')
-            else:
-                raise ValueError('Unknown split name.')
-            # seq_ids = pandas.read_csv(file_path, header=None, squeeze=True, dtype=np.int64).values.tolist()
-            seq_ids = pandas.read_csv(file_path, header=None, dtype=np.int64).squeeze("columns").values.tolist()
-        elif seq_ids is None:
-            seq_ids = list(range(0, len(self.sequence_list)))
-
-        self.sequence_list = [self.sequence_list[i] for i in seq_ids]
-
-        if data_fraction is not None:
-            self.sequence_list = random.sample(self.sequence_list, int(len(self.sequence_list)*data_fraction))
-
-        self.sequence_meta_info = self._load_meta_info()
-        self.seq_per_class = self._build_seq_per_class()
-
-        self.class_list = list(self.seq_per_class.keys())
-        self.class_list.sort()
-
-    def get_name(self):
-        return 'got10k'
-
-    def has_class_info(self):
-        return True
-
-    def has_occlusion_info(self):
-        return True
-
-    def _load_meta_info(self):
-        sequence_meta_info = {s: self._read_meta(os.path.join(self.root, s)) for s in self.sequence_list}
-        return sequence_meta_info
-
-    def _read_meta(self, seq_path):
-        try:
-            with open(os.path.join(seq_path, 'meta_info.ini')) as f:
-                meta_info = f.readlines()
-            object_meta = OrderedDict({'object_class_name': meta_info[5].split(': ')[-1][:-1],
-                                       'motion_class': meta_info[6].split(': ')[-1][:-1],
-                                       'major_class': meta_info[7].split(': ')[-1][:-1],
-                                       'root_class': meta_info[8].split(': ')[-1][:-1],
-                                       'motion_adverb': meta_info[9].split(': ')[-1][:-1]})
-        except:
-            object_meta = OrderedDict({'object_class_name': None,
-                                       'motion_class': None,
-                                       'major_class': None,
-                                       'root_class': None,
-                                       'motion_adverb': None})
-        return object_meta
-
-    def _build_seq_per_class(self):
-        seq_per_class = {}
-
-        for i, s in enumerate(self.sequence_list):
-            object_class = self.sequence_meta_info[s]['object_class_name']
-            if object_class in seq_per_class:
-                seq_per_class[object_class].append(i)
-            else:
-                seq_per_class[object_class] = [i]
-
-        return seq_per_class
-
-    def get_sequences_in_class(self, class_name):
-        return self.seq_per_class[class_name]
-
-    def _get_sequence_list(self):
-        with open(os.path.join(self.root, 'list.txt')) as f:
-            dir_list = list(csv.reader(f))
-        dir_list = [dir_name[0] for dir_name in dir_list]
-        return dir_list
-
-    def _read_bb_anno(self, seq_path):
-        bb_anno_file = os.path.join(seq_path, "groundtruth.txt")
-        gt = pandas.read_csv(bb_anno_file, delimiter=',', header=None, dtype=np.float32, na_filter=False, low_memory=False).values
-        return torch.tensor(gt)
-
-    def _read_target_visible(self, seq_path):
-        # Read full occlusion and out_of_view
-        occlusion_file = os.path.join(seq_path, "absence.label")
-        cover_file = os.path.join(seq_path, "cover.label")
-
-        with open(occlusion_file, 'r', newline='') as f:
-            occlusion = torch.ByteTensor([int(v[0]) for v in csv.reader(f)])
-        with open(cover_file, 'r', newline='') as f:
-            cover = torch.ByteTensor([int(v[0]) for v in csv.reader(f)])
-
-        target_visible = ~occlusion & (cover>0).byte()
-
-        visible_ratio = cover.float() / 8
-        return target_visible, visible_ratio
-
-    def _get_sequence_path(self, seq_id):
-        return os.path.join(self.root, self.sequence_list[seq_id])
-
-    def get_sequence_info(self, seq_id):
-        seq_path = self._get_sequence_path(seq_id)
-        bbox = self._read_bb_anno(seq_path)
-
-        valid = (bbox[:, 2] > 0) & (bbox[:, 3] > 0)
-        visible, visible_ratio = self._read_target_visible(seq_path)
-        visible = visible & valid.byte()
-
-        return {'bbox': bbox, 'valid': valid, 'visible': visible, 'visible_ratio': visible_ratio}
-
-    def _get_frame_path(self, seq_path, frame_id):
-        return os.path.join(seq_path, '{:08}.jpg'.format(frame_id+1))    # frames start from 1
-
-    def _get_frame(self, seq_path, frame_id):
-        return self.image_loader(self._get_frame_path(seq_path, frame_id))
-
-    def get_class_name(self, seq_id):
-        obj_meta = self.sequence_meta_info[self.sequence_list[seq_id]]
-
-        return obj_meta['object_class_name']
-
-    def get_frames(self, seq_id, frame_ids, anno=None):
-        seq_path = self._get_sequence_path(seq_id)
-        obj_meta = self.sequence_meta_info[self.sequence_list[seq_id]]
-
-        frame_list = [self._get_frame(seq_path, f_id) for f_id in frame_ids]
-
-        if anno is None:
-            anno = self.get_sequence_info(seq_id)
-
-        anno_frames = {}
-        for key, value in anno.items():
-            anno_frames[key] = [value[f_id, ...].clone() for f_id in frame_ids]
-
-<<<<<<< HEAD
-        return frame_list, anno_frames, obj_meta
-=======
-        return frame_list, anno_frames, obj_meta
-
-    def get_search_frames(self, seq_id, frame_ids):
-        # Get the processed search frames and their annotations
-        search_frames, search_anno, obj_meta = self.get_frames(seq_id, frame_ids)
-
-        # Also load the raw, unprocessed versions of each search frame
-        seq_path = self._get_sequence_path(seq_id)
-        raw_search_frames = []
-        for f_id in frame_ids:
-            raw_img = self.image_loader(self._get_frame_path(seq_path, f_id))
-            raw_search_frames.append(to_tensor(raw_img))
-        
-        # Add the list of raw frames to the annotation dictionary
-        search_anno['raw_search_frames'] = raw_search_frames
-
-        return search_frames, search_anno, obj_meta
->>>>>>> 85df4977
+import os
+import os.path
+import numpy as np
+import torch
+import csv
+import pandas
+import random
+from collections import OrderedDict
+from .base_video_dataset import BaseVideoDataset
+from lib.train.data import jpeg4py_loader
+from lib.train.admin import env_settings
+from torchvision.transforms.functional import to_tensor
+
+
+class Got10k(BaseVideoDataset):
+    """ GOT-10k dataset.
+
+    Publication:
+        GOT-10k: A Large High-Diversity Benchmark for Generic Object Tracking in the Wild
+        Lianghua Huang, Xin Zhao, and Kaiqi Huang
+        arXiv:1810.11981, 2018
+        https://arxiv.org/pdf/1810.11981.pdf
+
+    Download dataset from http://got-10k.aitestunion.com/downloads
+    """
+
+    def __init__(self, root=None, image_loader=jpeg4py_loader, split=None, seq_ids=None, data_fraction=None):
+        """
+        args:
+            root - path to the got-10k training data. Note: This should point to the 'train' folder inside GOT-10k
+            image_loader (jpeg4py_loader) -  The function to read the images. jpeg4py (https://github.com/ajkxyz/jpeg4py)
+                                            is used by default.
+            split - 'train' or 'val'. Note: The validation split here is a subset of the official got-10k train split,
+                    not NOT the official got-10k validation split. To use the official validation split, provide that as
+                    the root folder instead.
+            seq_ids - List containing the ids of the videos to be used for training. Note: Only one of 'split' or 'seq_ids'
+                        options can be used at the same time.
+            data_fraction - Fraction of dataset to be used. The complete dataset is used by default
+        """
+        root = env_settings().got10k_dir if root is None else root
+        super().__init__('GOT10k', root, image_loader)
+
+        # all folders inside the root
+        self.sequence_list = self._get_sequence_list()
+
+        # seq_id is the index of the folder inside the got10k root path
+        if split is not None:
+            if seq_ids is not None:
+                raise ValueError('Cannot set both split_name and seq_ids.')
+            ltr_path = os.path.join(os.path.dirname(os.path.realpath(__file__)), '..')
+            if split == 'train':
+                file_path = os.path.join(ltr_path, 'data_specs', 'got10k_train_split.txt')
+            elif split == 'val':
+                file_path = os.path.join(ltr_path, 'data_specs', 'got10k_val_split.txt')
+            elif split == 'train_full':
+                file_path = os.path.join(ltr_path, 'data_specs', 'got10k_train_full_split.txt')
+            elif split == 'vottrain':
+                file_path = os.path.join(ltr_path, 'data_specs', 'got10k_vot_train_split.txt')
+            elif split == 'votval':
+                file_path = os.path.join(ltr_path, 'data_specs', 'got10k_vot_val_split.txt')
+            else:
+                raise ValueError('Unknown split name.')
+            # seq_ids = pandas.read_csv(file_path, header=None, squeeze=True, dtype=np.int64).values.tolist()
+            seq_ids = pandas.read_csv(file_path, header=None, dtype=np.int64).squeeze("columns").values.tolist()
+        elif seq_ids is None:
+            seq_ids = list(range(0, len(self.sequence_list)))
+
+        self.sequence_list = [self.sequence_list[i] for i in seq_ids]
+
+        if data_fraction is not None:
+            self.sequence_list = random.sample(self.sequence_list, int(len(self.sequence_list)*data_fraction))
+
+        self.sequence_meta_info = self._load_meta_info()
+        self.seq_per_class = self._build_seq_per_class()
+
+        self.class_list = list(self.seq_per_class.keys())
+        self.class_list.sort()
+
+    def get_name(self):
+        return 'got10k'
+
+    def has_class_info(self):
+        return True
+
+    def has_occlusion_info(self):
+        return True
+
+    def _load_meta_info(self):
+        sequence_meta_info = {s: self._read_meta(os.path.join(self.root, s)) for s in self.sequence_list}
+        return sequence_meta_info
+
+    def _read_meta(self, seq_path):
+        try:
+            with open(os.path.join(seq_path, 'meta_info.ini')) as f:
+                meta_info = f.readlines()
+            object_meta = OrderedDict({'object_class_name': meta_info[5].split(': ')[-1][:-1],
+                                       'motion_class': meta_info[6].split(': ')[-1][:-1],
+                                       'major_class': meta_info[7].split(': ')[-1][:-1],
+                                       'root_class': meta_info[8].split(': ')[-1][:-1],
+                                       'motion_adverb': meta_info[9].split(': ')[-1][:-1]})
+        except:
+            object_meta = OrderedDict({'object_class_name': None,
+                                       'motion_class': None,
+                                       'major_class': None,
+                                       'root_class': None,
+                                       'motion_adverb': None})
+        return object_meta
+
+    def _build_seq_per_class(self):
+        seq_per_class = {}
+
+        for i, s in enumerate(self.sequence_list):
+            object_class = self.sequence_meta_info[s]['object_class_name']
+            if object_class in seq_per_class:
+                seq_per_class[object_class].append(i)
+            else:
+                seq_per_class[object_class] = [i]
+
+        return seq_per_class
+
+    def get_sequences_in_class(self, class_name):
+        return self.seq_per_class[class_name]
+
+    def _get_sequence_list(self):
+        with open(os.path.join(self.root, 'list.txt')) as f:
+            dir_list = list(csv.reader(f))
+        dir_list = [dir_name[0] for dir_name in dir_list]
+        return dir_list
+
+    def _read_bb_anno(self, seq_path):
+        bb_anno_file = os.path.join(seq_path, "groundtruth.txt")
+        gt = pandas.read_csv(bb_anno_file, delimiter=',', header=None, dtype=np.float32, na_filter=False, low_memory=False).values
+        return torch.tensor(gt)
+
+    def _read_target_visible(self, seq_path):
+        # Read full occlusion and out_of_view
+        occlusion_file = os.path.join(seq_path, "absence.label")
+        cover_file = os.path.join(seq_path, "cover.label")
+
+        with open(occlusion_file, 'r', newline='') as f:
+            occlusion = torch.ByteTensor([int(v[0]) for v in csv.reader(f)])
+        with open(cover_file, 'r', newline='') as f:
+            cover = torch.ByteTensor([int(v[0]) for v in csv.reader(f)])
+
+        target_visible = ~occlusion & (cover>0).byte()
+
+        visible_ratio = cover.float() / 8
+        return target_visible, visible_ratio
+
+    def _get_sequence_path(self, seq_id):
+        return os.path.join(self.root, self.sequence_list[seq_id])
+
+    def get_sequence_info(self, seq_id):
+        seq_path = self._get_sequence_path(seq_id)
+        bbox = self._read_bb_anno(seq_path)
+
+        valid = (bbox[:, 2] > 0) & (bbox[:, 3] > 0)
+        visible, visible_ratio = self._read_target_visible(seq_path)
+        visible = visible & valid.byte()
+
+        return {'bbox': bbox, 'valid': valid, 'visible': visible, 'visible_ratio': visible_ratio}
+
+    def _get_frame_path(self, seq_path, frame_id):
+        return os.path.join(seq_path, '{:08}.jpg'.format(frame_id+1))    # frames start from 1
+
+    def _get_frame(self, seq_path, frame_id):
+        return self.image_loader(self._get_frame_path(seq_path, frame_id))
+
+    def get_class_name(self, seq_id):
+        obj_meta = self.sequence_meta_info[self.sequence_list[seq_id]]
+
+        return obj_meta['object_class_name']
+
+    def get_frames(self, seq_id, frame_ids, anno=None):
+        seq_path = self._get_sequence_path(seq_id)
+        obj_meta = self.sequence_meta_info[self.sequence_list[seq_id]]
+
+        frame_list = [self._get_frame(seq_path, f_id) for f_id in frame_ids]
+
+        if anno is None:
+            anno = self.get_sequence_info(seq_id)
+
+        anno_frames = {}
+        for key, value in anno.items():
+            anno_frames[key] = [value[f_id, ...].clone() for f_id in frame_ids]
+
+        return frame_list, anno_frames, obj_meta
+
+    def get_search_frames(self, seq_id, frame_ids):
+        # Get the processed search frames and their annotations
+        search_frames, search_anno, obj_meta = self.get_frames(seq_id, frame_ids)
+
+        # Also load the raw, unprocessed versions of each search frame
+        seq_path = self._get_sequence_path(seq_id)
+        raw_search_frames = []
+        for f_id in frame_ids:
+            raw_img = self.image_loader(self._get_frame_path(seq_path, f_id))
+            raw_search_frames.append(to_tensor(raw_img))
+        
+        # Add the list of raw frames to the annotation dictionary
+        search_anno['raw_search_frames'] = raw_search_frames
+
+        return search_frames, search_anno, obj_meta