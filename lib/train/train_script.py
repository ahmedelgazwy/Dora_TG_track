# In train_script.py

import os
# loss function related
<<<<<<< HEAD
from lib.utils.box_ops import giou_loss, iouhead_loss
from torch.nn.functional import l1_loss
from torch.nn import BCEWithLogitsLoss

=======
from lib.utils.box_ops import giou_loss
from torch.nn.functional import l1_loss
from torch.nn import BCEWithLogitsLoss
>>>>>>> 85df4977
# train pipeline related
from lib.train.trainers import LTRTrainer
# distributed training related
from torch.nn.parallel import DistributedDataParallel as DDP
# some more advanced functions
from .base_functions import *
# network related
from lib.models.odtrack import build_odtrack
# forward propagation related
from lib.train.actors import ODTrackActor
# for import modules
import importlib

from ..utils.focal_loss import FocalLoss
# --- START OF MODIFICATION ---
<<<<<<< HEAD
import lpips
=======
# lpips is no longer needed
# import lpips
>>>>>>> 85df4977
# --- END OF MODIFICATION ---


def run(settings):
<<<<<<< HEAD
    settings.description = 'Training script for ODTrack with Appearance Prediction Network'
=======
    settings.description = 'Training script for ODTrack with DoRA-based Appearance Prediction'
>>>>>>> 85df4977

    # update the default configs with config file
    if not os.path.exists(settings.cfg_file):
        raise ValueError("%s doesn't exist." % settings.cfg_file)
    config_module = importlib.import_module("lib.config.%s.config" % settings.script_name)
    cfg = config_module.cfg
    config_module.update_config_from_file(settings.cfg_file)
    if settings.local_rank in [-1, 0]:
        print("New configuration is shown below.")
        for key in cfg.keys():
            print("%s configuration:" % key, cfg[key])
            print('\n')

    # update settings based on cfg
    update_settings(settings, cfg)

    # Record the training log
    log_dir = os.path.join(settings.save_dir, 'logs')
    if settings.local_rank in [-1, 0]:
        if not os.path.exists(log_dir):
            os.makedirs(log_dir)
    settings.log_file = os.path.join(log_dir, "%s-%s.log" % (settings.script_name, settings.config_name))

    # Build dataloaders
    loader_train, loader_val = build_dataloaders(cfg, settings)

    if "RepVGG" in cfg.MODEL.BACKBONE.TYPE or "swin" in cfg.MODEL.BACKBONE.TYPE or "LightTrack" in cfg.MODEL.BACKBONE.TYPE:
        cfg.ckpt_dir = settings.save_dir

    # Create network
    if settings.script_name == "odtrack":
        net = build_odtrack(cfg)
    else:
        raise ValueError("illegal script name")

    # wrap networks to distributed one
    net.cuda()
    if settings.local_rank != -1:
<<<<<<< HEAD
=======
        # The DoRA_APN is frozen, so find_unused_parameters can be helpful
>>>>>>> 85df4977
        net = DDP(net, device_ids=[settings.local_rank], find_unused_parameters=True)
        settings.device = torch.device("cuda:%d" % settings.local_rank)
    else:
        settings.device = torch.device("cuda:0")
        
    settings.deep_sup = getattr(cfg.TRAIN, "DEEP_SUPERVISION", False)
    settings.distill = getattr(cfg.TRAIN, "DISTILL", False)
    settings.distill_loss_type = getattr(cfg.TRAIN, "DISTILL_LOSS_TYPE", "KL")
    
    # Loss functions and Actors
    if settings.script_name == "odtrack":
        focal_loss = FocalLoss()
        # --- START OF MODIFICATION ---
<<<<<<< HEAD
        # Initialize perceptual loss and add new objectives and weights
        objective = {'giou': giou_loss, 'l1': l1_loss, 'focal': focal_loss, 'cls': BCEWithLogitsLoss()}
        loss_weight = {'giou': cfg.TRAIN.GIOU_WEIGHT, 'l1': cfg.TRAIN.L1_WEIGHT, 'focal': 1.0, 'cls': 1.0}
        
        # Add appearance prediction losses if APN is used
        if getattr(cfg.MODEL, "APN", None) and cfg.MODEL.APN.USE:
            perceptual_loss_fn = lpips.LPIPS(net='vgg').to(settings.device)
            objective['l1_appearance'] = l1_loss
            objective['perceptual'] = perceptual_loss_fn
            loss_weight['l1_appearance'] = cfg.TRAIN.L1_APPEARANCE_WEIGHT
            loss_weight['perceptual'] = cfg.TRAIN.PERCEPTUAL_WEIGHT
=======
        # The objective now only contains tracking-related losses
        objective = {'giou': giou_loss, 'l1': l1_loss, 'focal': focal_loss, 'cls': BCEWithLogitsLoss()}
        loss_weight = {'giou': cfg.TRAIN.GIOU_WEIGHT, 'l1': cfg.TRAIN.L1_WEIGHT, 'focal': 1.0, 'cls': 1.0}
>>>>>>> 85df4977
        # --- END OF MODIFICATION ---
        actor = ODTrackActor(net=net, objective=objective, loss_weight=loss_weight, settings=settings, cfg=cfg)
    else:
        raise ValueError("illegal script name")

    # --- START OF MODIFICATION ---
<<<<<<< HEAD
    # Optimizer, parameters, and learning rates with staged training
    train_stage = getattr(cfg.TRAIN, "TRAIN_STAGE", "e2e")
    
    if train_stage == 'apn_only':
        print("TRAINING STAGE: Appearance Prediction Network (APN) ONLY")
        # Freeze all parameters first
        for name, param in net.named_parameters():
            param.requires_grad = False
        # Unfreeze only the APN parameters
        for name, param in net.named_parameters():
            if "apn" in name:
                param.requires_grad = True
                if settings.local_rank in [-1, 0]:
                    print(f"Unfreezing: {name}")
    elif train_stage == 'e2e':
        print("TRAINING STAGE: End-to-End (E2E)")
        # Ensure all parameters are trainable
        for param in net.parameters():
            param.requires_grad = True
    else:
        raise ValueError(f"Unknown training stage: {train_stage}. Must be 'apn_only' or 'e2e'.")
        
=======
    # Optimizer setup is now simplified.
    # The staged training logic is removed as the DoRA_APN is always frozen.
    # The optimizer will only receive parameters that require gradients.
    print("Setting up optimizer for End-to-End training (DoRA_APN is frozen).")
>>>>>>> 85df4977
    param_dicts = [p for p in net.parameters() if p.requires_grad]
    optimizer = torch.optim.AdamW(param_dicts, lr=cfg.TRAIN.LR, weight_decay=cfg.TRAIN.WEIGHT_DECAY)
    lr_scheduler = torch.optim.lr_scheduler.StepLR(optimizer, cfg.TRAIN.LR_DROP_EPOCH)
    # --- END OF MODIFICATION ---

    use_amp = getattr(cfg.TRAIN, "AMP", False)
    trainer = LTRTrainer(actor, [loader_train, loader_val], optimizer, settings, lr_scheduler, use_amp=use_amp)

    # train process
    trainer.train(cfg.TRAIN.EPOCH, load_latest=True, fail_safe=True)<|MERGE_RESOLUTION|>--- conflicted
+++ resolved
@@ -1,161 +1,104 @@
-# In train_script.py
-
-import os
-# loss function related
-<<<<<<< HEAD
-from lib.utils.box_ops import giou_loss, iouhead_loss
-from torch.nn.functional import l1_loss
-from torch.nn import BCEWithLogitsLoss
-
-=======
-from lib.utils.box_ops import giou_loss
-from torch.nn.functional import l1_loss
-from torch.nn import BCEWithLogitsLoss
->>>>>>> 85df4977
-# train pipeline related
-from lib.train.trainers import LTRTrainer
-# distributed training related
-from torch.nn.parallel import DistributedDataParallel as DDP
-# some more advanced functions
-from .base_functions import *
-# network related
-from lib.models.odtrack import build_odtrack
-# forward propagation related
-from lib.train.actors import ODTrackActor
-# for import modules
-import importlib
-
-from ..utils.focal_loss import FocalLoss
-# --- START OF MODIFICATION ---
-<<<<<<< HEAD
-import lpips
-=======
-# lpips is no longer needed
-# import lpips
->>>>>>> 85df4977
-# --- END OF MODIFICATION ---
-
-
-def run(settings):
-<<<<<<< HEAD
-    settings.description = 'Training script for ODTrack with Appearance Prediction Network'
-=======
-    settings.description = 'Training script for ODTrack with DoRA-based Appearance Prediction'
->>>>>>> 85df4977
-
-    # update the default configs with config file
-    if not os.path.exists(settings.cfg_file):
-        raise ValueError("%s doesn't exist." % settings.cfg_file)
-    config_module = importlib.import_module("lib.config.%s.config" % settings.script_name)
-    cfg = config_module.cfg
-    config_module.update_config_from_file(settings.cfg_file)
-    if settings.local_rank in [-1, 0]:
-        print("New configuration is shown below.")
-        for key in cfg.keys():
-            print("%s configuration:" % key, cfg[key])
-            print('\n')
-
-    # update settings based on cfg
-    update_settings(settings, cfg)
-
-    # Record the training log
-    log_dir = os.path.join(settings.save_dir, 'logs')
-    if settings.local_rank in [-1, 0]:
-        if not os.path.exists(log_dir):
-            os.makedirs(log_dir)
-    settings.log_file = os.path.join(log_dir, "%s-%s.log" % (settings.script_name, settings.config_name))
-
-    # Build dataloaders
-    loader_train, loader_val = build_dataloaders(cfg, settings)
-
-    if "RepVGG" in cfg.MODEL.BACKBONE.TYPE or "swin" in cfg.MODEL.BACKBONE.TYPE or "LightTrack" in cfg.MODEL.BACKBONE.TYPE:
-        cfg.ckpt_dir = settings.save_dir
-
-    # Create network
-    if settings.script_name == "odtrack":
-        net = build_odtrack(cfg)
-    else:
-        raise ValueError("illegal script name")
-
-    # wrap networks to distributed one
-    net.cuda()
-    if settings.local_rank != -1:
-<<<<<<< HEAD
-=======
-        # The DoRA_APN is frozen, so find_unused_parameters can be helpful
->>>>>>> 85df4977
-        net = DDP(net, device_ids=[settings.local_rank], find_unused_parameters=True)
-        settings.device = torch.device("cuda:%d" % settings.local_rank)
-    else:
-        settings.device = torch.device("cuda:0")
-        
-    settings.deep_sup = getattr(cfg.TRAIN, "DEEP_SUPERVISION", False)
-    settings.distill = getattr(cfg.TRAIN, "DISTILL", False)
-    settings.distill_loss_type = getattr(cfg.TRAIN, "DISTILL_LOSS_TYPE", "KL")
-    
-    # Loss functions and Actors
-    if settings.script_name == "odtrack":
-        focal_loss = FocalLoss()
-        # --- START OF MODIFICATION ---
-<<<<<<< HEAD
-        # Initialize perceptual loss and add new objectives and weights
-        objective = {'giou': giou_loss, 'l1': l1_loss, 'focal': focal_loss, 'cls': BCEWithLogitsLoss()}
-        loss_weight = {'giou': cfg.TRAIN.GIOU_WEIGHT, 'l1': cfg.TRAIN.L1_WEIGHT, 'focal': 1.0, 'cls': 1.0}
-        
-        # Add appearance prediction losses if APN is used
-        if getattr(cfg.MODEL, "APN", None) and cfg.MODEL.APN.USE:
-            perceptual_loss_fn = lpips.LPIPS(net='vgg').to(settings.device)
-            objective['l1_appearance'] = l1_loss
-            objective['perceptual'] = perceptual_loss_fn
-            loss_weight['l1_appearance'] = cfg.TRAIN.L1_APPEARANCE_WEIGHT
-            loss_weight['perceptual'] = cfg.TRAIN.PERCEPTUAL_WEIGHT
-=======
-        # The objective now only contains tracking-related losses
-        objective = {'giou': giou_loss, 'l1': l1_loss, 'focal': focal_loss, 'cls': BCEWithLogitsLoss()}
-        loss_weight = {'giou': cfg.TRAIN.GIOU_WEIGHT, 'l1': cfg.TRAIN.L1_WEIGHT, 'focal': 1.0, 'cls': 1.0}
->>>>>>> 85df4977
-        # --- END OF MODIFICATION ---
-        actor = ODTrackActor(net=net, objective=objective, loss_weight=loss_weight, settings=settings, cfg=cfg)
-    else:
-        raise ValueError("illegal script name")
-
-    # --- START OF MODIFICATION ---
-<<<<<<< HEAD
-    # Optimizer, parameters, and learning rates with staged training
-    train_stage = getattr(cfg.TRAIN, "TRAIN_STAGE", "e2e")
-    
-    if train_stage == 'apn_only':
-        print("TRAINING STAGE: Appearance Prediction Network (APN) ONLY")
-        # Freeze all parameters first
-        for name, param in net.named_parameters():
-            param.requires_grad = False
-        # Unfreeze only the APN parameters
-        for name, param in net.named_parameters():
-            if "apn" in name:
-                param.requires_grad = True
-                if settings.local_rank in [-1, 0]:
-                    print(f"Unfreezing: {name}")
-    elif train_stage == 'e2e':
-        print("TRAINING STAGE: End-to-End (E2E)")
-        # Ensure all parameters are trainable
-        for param in net.parameters():
-            param.requires_grad = True
-    else:
-        raise ValueError(f"Unknown training stage: {train_stage}. Must be 'apn_only' or 'e2e'.")
-        
-=======
-    # Optimizer setup is now simplified.
-    # The staged training logic is removed as the DoRA_APN is always frozen.
-    # The optimizer will only receive parameters that require gradients.
-    print("Setting up optimizer for End-to-End training (DoRA_APN is frozen).")
->>>>>>> 85df4977
-    param_dicts = [p for p in net.parameters() if p.requires_grad]
-    optimizer = torch.optim.AdamW(param_dicts, lr=cfg.TRAIN.LR, weight_decay=cfg.TRAIN.WEIGHT_DECAY)
-    lr_scheduler = torch.optim.lr_scheduler.StepLR(optimizer, cfg.TRAIN.LR_DROP_EPOCH)
-    # --- END OF MODIFICATION ---
-
-    use_amp = getattr(cfg.TRAIN, "AMP", False)
-    trainer = LTRTrainer(actor, [loader_train, loader_val], optimizer, settings, lr_scheduler, use_amp=use_amp)
-
-    # train process
+# In train_script.py
+
+import os
+# loss function related
+from lib.utils.box_ops import giou_loss
+from torch.nn.functional import l1_loss
+from torch.nn import BCEWithLogitsLoss
+# train pipeline related
+from lib.train.trainers import LTRTrainer
+# distributed training related
+from torch.nn.parallel import DistributedDataParallel as DDP
+# some more advanced functions
+from .base_functions import *
+# network related
+from lib.models.odtrack import build_odtrack
+# forward propagation related
+from lib.train.actors import ODTrackActor
+# for import modules
+import importlib
+
+from ..utils.focal_loss import FocalLoss
+# --- START OF MODIFICATION ---
+# lpips is no longer needed
+# import lpips
+# --- END OF MODIFICATION ---
+
+
+def run(settings):
+    settings.description = 'Training script for ODTrack with DoRA-based Appearance Prediction'
+
+    # update the default configs with config file
+    if not os.path.exists(settings.cfg_file):
+        raise ValueError("%s doesn't exist." % settings.cfg_file)
+    config_module = importlib.import_module("lib.config.%s.config" % settings.script_name)
+    cfg = config_module.cfg
+    config_module.update_config_from_file(settings.cfg_file)
+    if settings.local_rank in [-1, 0]:
+        print("New configuration is shown below.")
+        for key in cfg.keys():
+            print("%s configuration:" % key, cfg[key])
+            print('\n')
+
+    # update settings based on cfg
+    update_settings(settings, cfg)
+
+    # Record the training log
+    log_dir = os.path.join(settings.save_dir, 'logs')
+    if settings.local_rank in [-1, 0]:
+        if not os.path.exists(log_dir):
+            os.makedirs(log_dir)
+    settings.log_file = os.path.join(log_dir, "%s-%s.log" % (settings.script_name, settings.config_name))
+
+    # Build dataloaders
+    loader_train, loader_val = build_dataloaders(cfg, settings)
+
+    if "RepVGG" in cfg.MODEL.BACKBONE.TYPE or "swin" in cfg.MODEL.BACKBONE.TYPE or "LightTrack" in cfg.MODEL.BACKBONE.TYPE:
+        cfg.ckpt_dir = settings.save_dir
+
+    # Create network
+    if settings.script_name == "odtrack":
+        net = build_odtrack(cfg)
+    else:
+        raise ValueError("illegal script name")
+
+    # wrap networks to distributed one
+    net.cuda()
+    if settings.local_rank != -1:
+        # The DoRA_APN is frozen, so find_unused_parameters can be helpful
+        net = DDP(net, device_ids=[settings.local_rank], find_unused_parameters=True)
+        settings.device = torch.device("cuda:%d" % settings.local_rank)
+    else:
+        settings.device = torch.device("cuda:0")
+        
+    settings.deep_sup = getattr(cfg.TRAIN, "DEEP_SUPERVISION", False)
+    settings.distill = getattr(cfg.TRAIN, "DISTILL", False)
+    settings.distill_loss_type = getattr(cfg.TRAIN, "DISTILL_LOSS_TYPE", "KL")
+    
+    # Loss functions and Actors
+    if settings.script_name == "odtrack":
+        focal_loss = FocalLoss()
+        # --- START OF MODIFICATION ---
+        # The objective now only contains tracking-related losses
+        objective = {'giou': giou_loss, 'l1': l1_loss, 'focal': focal_loss, 'cls': BCEWithLogitsLoss()}
+        loss_weight = {'giou': cfg.TRAIN.GIOU_WEIGHT, 'l1': cfg.TRAIN.L1_WEIGHT, 'focal': 1.0, 'cls': 1.0}
+        # --- END OF MODIFICATION ---
+        actor = ODTrackActor(net=net, objective=objective, loss_weight=loss_weight, settings=settings, cfg=cfg)
+    else:
+        raise ValueError("illegal script name")
+
+    # --- START OF MODIFICATION ---
+    # Optimizer setup is now simplified.
+    # The staged training logic is removed as the DoRA_APN is always frozen.
+    # The optimizer will only receive parameters that require gradients.
+    print("Setting up optimizer for End-to-End training (DoRA_APN is frozen).")
+    param_dicts = [p for p in net.parameters() if p.requires_grad]
+    optimizer = torch.optim.AdamW(param_dicts, lr=cfg.TRAIN.LR, weight_decay=cfg.TRAIN.WEIGHT_DECAY)
+    lr_scheduler = torch.optim.lr_scheduler.StepLR(optimizer, cfg.TRAIN.LR_DROP_EPOCH)
+    # --- END OF MODIFICATION ---
+
+    use_amp = getattr(cfg.TRAIN, "AMP", False)
+    trainer = LTRTrainer(actor, [loader_train, loader_val], optimizer, settings, lr_scheduler, use_amp=use_amp)
+
+    # train process
     trainer.train(cfg.TRAIN.EPOCH, load_latest=True, fail_safe=True)