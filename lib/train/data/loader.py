import torch
import torch.utils.data.dataloader
import importlib
import collections
# from torch._six import string_classes
from lib.utils import TensorDict, TensorList
<<<<<<< HEAD
=======
import numpy as np
>>>>>>> 85df4977

if float(torch.__version__[:3]) >= 1.9 or len('.'.join((torch.__version__).split('.')[0:2])) > 3:
    int_classes = int
else:
    int_classes = int

string_classes = (str, bytes)

def _check_use_shared_memory():
    if hasattr(torch.utils.data.dataloader, '_use_shared_memory'):
        return getattr(torch.utils.data.dataloader, '_use_shared_memory')
    collate_lib = importlib.import_module('torch.utils.data._utils.collate')
    if hasattr(collate_lib, '_use_shared_memory'):
        return getattr(collate_lib, '_use_shared_memory')
    return torch.utils.data.get_worker_info() is not None


def ltr_collate(batch):
    """Puts each data field into a tensor with outer dimension batch size"""

    error_msg = "batch must contain tensors, numbers, dicts or lists; found {}"
    elem_type = type(batch[0])
    if isinstance(batch[0], torch.Tensor):
        out = None
        if _check_use_shared_memory():
            # If we're in a background process, concatenate directly into a
            # shared memory tensor to avoid an extra copy
            numel = sum([x.numel() for x in batch])
            storage = batch[0].untyped_storage()._new_shared(numel)
            out = batch[0].new(storage)
        return torch.stack(batch, 0, out=out)
        # if batch[0].dim() < 4:
        #     return torch.stack(batch, 0, out=out)
        # return torch.cat(batch, 0, out=out)
    elif elem_type.__module__ == 'numpy' and elem_type.__name__ != 'str_' \
            and elem_type.__name__ != 'string_':
        elem = batch[0]
        if elem_type.__name__ == 'ndarray':
            # array of string classes and object
            if torch.utils.data.dataloader.re.search('[SaUO]', elem.dtype.str) is not None:
                raise TypeError(error_msg.format(elem.dtype))

            return torch.stack([torch.from_numpy(b) for b in batch], 0)
        if elem.shape == ():  # scalars
            py_type = float if elem.dtype.name.startswith('float') else int
            return torch.utils.data.dataloader.numpy_type_map[elem.dtype.name](list(map(py_type, batch)))
    elif isinstance(batch[0], int_classes):
        return torch.LongTensor(batch)
    elif isinstance(batch[0], float):
        return torch.DoubleTensor(batch)
    elif isinstance(batch[0], string_classes):
        return batch
    elif isinstance(batch[0], TensorDict):
<<<<<<< HEAD
=======
        # --- START OF FIX ---
        # Handle the case where raw_search_frames are inside the 'search' TensorDict
        if 'search' in batch[0] and isinstance(batch[0]['search'], collections.Mapping) and 'raw_search_frames' in batch[0]['search']:
            # Extract the list of lists of raw frames
            raw_frames_list_of_lists = [d['search'].pop('raw_search_frames') for d in batch]
            
            # Collate the rest of the TensorDict normally
            collated_td = TensorDict({key: ltr_collate([d[key] for d in batch]) for key in batch[0]})
            
            # Stack the raw frames: 
            # 1. Stack inner lists into (NumSearch, C, H, W) tensors
            # 2. Stack the batch of these tensors into (Batch, NumSearch, C, H, W)
            collated_raw_frames = torch.stack([torch.stack(raw_list, 0) for raw_list in raw_frames_list_of_lists], 0)
            collated_td['search']['raw_search_frames'] = collated_raw_frames
            return collated_td
        # --- END OF FIX ---
>>>>>>> 85df4977
        return TensorDict({key: ltr_collate([d[key] for d in batch]) for key in batch[0]})
    elif isinstance(batch[0], collections.Mapping):
        return {key: ltr_collate([d[key] for d in batch]) for key in batch[0]}
    elif isinstance(batch[0], TensorList):
        transposed = zip(*batch)
        return TensorList([ltr_collate(samples) for samples in transposed])
    elif isinstance(batch[0], collections.Sequence):
        transposed = zip(*batch)
        return [ltr_collate(samples) for samples in transposed]
    elif batch[0] is None:
        return batch

    raise TypeError((error_msg.format(type(batch[0]))))


def ltr_collate_stack1(batch):
    """Puts each data field into a tensor. The tensors are stacked at dim=1 to form the batch"""

    error_msg = "batch must contain tensors, numbers, dicts or lists; found {}"
    elem_type = type(batch[0])
    if isinstance(batch[0], torch.Tensor):
        out = None
        if _check_use_shared_memory():
            # If we're in a background process, concatenate directly into a
            # shared memory tensor to avoid an extra copy
            numel = sum([x.numel() for x in batch])
            storage = batch[0].untyped_storage()._new_shared(numel)
            out = batch[0].new(storage).resize_(0)
        return torch.stack(batch, 1, out=out.clone())
        # if batch[0].dim() < 4:
        #     return torch.stack(batch, 0, out=out)
        # return torch.cat(batch, 0, out=out)
    elif elem_type.__module__ == 'numpy' and elem_type.__name__ != 'str_' \
            and elem_type.__name__ != 'string_':
        elem = batch[0]
        if elem_type.__name__ == 'ndarray':
            # array of string classes and object
            if torch.utils.data.dataloader.re.search('[SaUO]', elem.dtype.str) is not None:
                raise TypeError(error_msg.format(elem.dtype))

            return torch.stack([torch.from_numpy(b) for b in batch], 1)
        if elem.shape == ():  # scalars
            py_type = float if elem.dtype.name.startswith('float') else int
            return torch.utils.data.dataloader.numpy_type_map[elem.dtype.name](list(map(py_type, batch)))
    elif isinstance(batch[0], int_classes):
        return torch.LongTensor(batch)
    elif isinstance(batch[0], float):
        return torch.DoubleTensor(batch)
    elif isinstance(batch[0], string_classes):
        return batch
    elif isinstance(batch[0], TensorDict):
        return TensorDict({key: ltr_collate_stack1([d[key] for d in batch]) for key in batch[0]})
    elif isinstance(batch[0], collections.Mapping):
        return {key: ltr_collate_stack1([d[key] for d in batch]) for key in batch[0]}
    elif isinstance(batch[0], TensorList):
        transposed = zip(*batch)
        return TensorList([ltr_collate_stack1(samples) for samples in transposed])
    elif isinstance(batch[0], collections.Sequence):
        transposed = zip(*batch)
        return [ltr_collate_stack1(samples) for samples in transposed]
    elif batch[0] is None:
        return batch

    raise TypeError((error_msg.format(type(batch[0]))))


class LTRLoader(torch.utils.data.dataloader.DataLoader):
    """
    Data loader. Combines a dataset and a sampler, and provides
    single- or multi-process iterators over the dataset.

    Note: The only difference with default pytorch DataLoader is that an additional option stack_dim is available to
            select along which dimension the data should be stacked to form a batch.

    Arguments:
        dataset (Dataset): dataset from which to load the data.
        batch_size (int, optional): how many samples per batch to load
            (default: 1).
        shuffle (bool, optional): set to ``True`` to have the data reshuffled
            at every epoch (default: False).
        sampler (Sampler, optional): defines the strategy to draw samples from
            the dataset. If specified, ``shuffle`` must be False.
        batch_sampler (Sampler, optional): like sampler, but returns a batch of
            indices at a time. Mutually exclusive with batch_size, shuffle,
            sampler, and drop_last.
        num_workers (int, optional): how many subprocesses to use for data
            loading. 0 means that the data will be loaded in the main process.
            (default: 0)
        collate_fn (callable, optional): merges a list of samples to form a mini-batch.
        stack_dim (int): Dimension along which to stack to form the batch. (default: 0)
        pin_memory (bool, optional): If ``True``, the data loader will copy tensors
            into CUDA pinned memory before returning them.
        drop_last (bool, optional): set to ``True`` to drop the last incomplete batch,
            if the dataset size is not divisible by the batch size. If ``False`` and
            the size of dataset is not divisible by the batch size, then the last batch
            will be smaller. (default: False)
        timeout (numeric, optional): if positive, the timeout value for collecting a batch
            from workers. Should always be non-negative. (default: 0)
        worker_init_fn (callable, optional): If not None, this will be called on each
            worker subprocess with the worker id (an int in ``[0, num_workers - 1]``) as
            input, after seeding and before data loading. (default: None)

    .. note:: By default, each worker will have its PyTorch seed set to
              ``base_seed + worker_id``, where ``base_seed`` is a long generated
              by main process using its RNG. However, seeds for other libraries
              may be duplicated upon initializing workers (w.g., NumPy), causing
              each worker to return identical random numbers. (See
              :ref:`dataloader-workers-random-seed` section in FAQ.) You may
              use ``torch.initial_seed()`` to access the PyTorch seed for each
              worker in :attr:`worker_init_fn`, and use it to set other seeds
              before data loading.

    .. warning:: If ``spawn`` start method is used, :attr:`worker_init_fn` cannot be an
                 unpicklable object, e.g., a lambda function.
    """

    __initialized = False

    def __init__(self, name, dataset, training=True, batch_size=1, shuffle=False, sampler=None, batch_sampler=None,
                 num_workers=0, epoch_interval=1, collate_fn=None, stack_dim=0, pin_memory=False, drop_last=False,
                 timeout=0, worker_init_fn=None):
        if collate_fn is None:
            if stack_dim == 0:
                collate_fn = ltr_collate
            elif stack_dim == 1:
                collate_fn = ltr_collate_stack1
            else:
                raise ValueError('Stack dim no supported. Must be 0 or 1.')

        super(LTRLoader, self).__init__(dataset, batch_size, shuffle, sampler, batch_sampler,
                 num_workers, collate_fn, pin_memory, drop_last,
                 timeout, worker_init_fn)

        self.name = name
        self.training = training
        self.epoch_interval = epoch_interval
        self.stack_dim = stack_dim<|MERGE_RESOLUTION|>--- conflicted
+++ resolved
@@ -1,219 +1,213 @@
-import torch
-import torch.utils.data.dataloader
-import importlib
-import collections
-# from torch._six import string_classes
-from lib.utils import TensorDict, TensorList
-<<<<<<< HEAD
-=======
-import numpy as np
->>>>>>> 85df4977
-
-if float(torch.__version__[:3]) >= 1.9 or len('.'.join((torch.__version__).split('.')[0:2])) > 3:
-    int_classes = int
-else:
-    int_classes = int
-
-string_classes = (str, bytes)
-
-def _check_use_shared_memory():
-    if hasattr(torch.utils.data.dataloader, '_use_shared_memory'):
-        return getattr(torch.utils.data.dataloader, '_use_shared_memory')
-    collate_lib = importlib.import_module('torch.utils.data._utils.collate')
-    if hasattr(collate_lib, '_use_shared_memory'):
-        return getattr(collate_lib, '_use_shared_memory')
-    return torch.utils.data.get_worker_info() is not None
-
-
-def ltr_collate(batch):
-    """Puts each data field into a tensor with outer dimension batch size"""
-
-    error_msg = "batch must contain tensors, numbers, dicts or lists; found {}"
-    elem_type = type(batch[0])
-    if isinstance(batch[0], torch.Tensor):
-        out = None
-        if _check_use_shared_memory():
-            # If we're in a background process, concatenate directly into a
-            # shared memory tensor to avoid an extra copy
-            numel = sum([x.numel() for x in batch])
-            storage = batch[0].untyped_storage()._new_shared(numel)
-            out = batch[0].new(storage)
-        return torch.stack(batch, 0, out=out)
-        # if batch[0].dim() < 4:
-        #     return torch.stack(batch, 0, out=out)
-        # return torch.cat(batch, 0, out=out)
-    elif elem_type.__module__ == 'numpy' and elem_type.__name__ != 'str_' \
-            and elem_type.__name__ != 'string_':
-        elem = batch[0]
-        if elem_type.__name__ == 'ndarray':
-            # array of string classes and object
-            if torch.utils.data.dataloader.re.search('[SaUO]', elem.dtype.str) is not None:
-                raise TypeError(error_msg.format(elem.dtype))
-
-            return torch.stack([torch.from_numpy(b) for b in batch], 0)
-        if elem.shape == ():  # scalars
-            py_type = float if elem.dtype.name.startswith('float') else int
-            return torch.utils.data.dataloader.numpy_type_map[elem.dtype.name](list(map(py_type, batch)))
-    elif isinstance(batch[0], int_classes):
-        return torch.LongTensor(batch)
-    elif isinstance(batch[0], float):
-        return torch.DoubleTensor(batch)
-    elif isinstance(batch[0], string_classes):
-        return batch
-    elif isinstance(batch[0], TensorDict):
-<<<<<<< HEAD
-=======
-        # --- START OF FIX ---
-        # Handle the case where raw_search_frames are inside the 'search' TensorDict
-        if 'search' in batch[0] and isinstance(batch[0]['search'], collections.Mapping) and 'raw_search_frames' in batch[0]['search']:
-            # Extract the list of lists of raw frames
-            raw_frames_list_of_lists = [d['search'].pop('raw_search_frames') for d in batch]
-            
-            # Collate the rest of the TensorDict normally
-            collated_td = TensorDict({key: ltr_collate([d[key] for d in batch]) for key in batch[0]})
-            
-            # Stack the raw frames: 
-            # 1. Stack inner lists into (NumSearch, C, H, W) tensors
-            # 2. Stack the batch of these tensors into (Batch, NumSearch, C, H, W)
-            collated_raw_frames = torch.stack([torch.stack(raw_list, 0) for raw_list in raw_frames_list_of_lists], 0)
-            collated_td['search']['raw_search_frames'] = collated_raw_frames
-            return collated_td
-        # --- END OF FIX ---
->>>>>>> 85df4977
-        return TensorDict({key: ltr_collate([d[key] for d in batch]) for key in batch[0]})
-    elif isinstance(batch[0], collections.Mapping):
-        return {key: ltr_collate([d[key] for d in batch]) for key in batch[0]}
-    elif isinstance(batch[0], TensorList):
-        transposed = zip(*batch)
-        return TensorList([ltr_collate(samples) for samples in transposed])
-    elif isinstance(batch[0], collections.Sequence):
-        transposed = zip(*batch)
-        return [ltr_collate(samples) for samples in transposed]
-    elif batch[0] is None:
-        return batch
-
-    raise TypeError((error_msg.format(type(batch[0]))))
-
-
-def ltr_collate_stack1(batch):
-    """Puts each data field into a tensor. The tensors are stacked at dim=1 to form the batch"""
-
-    error_msg = "batch must contain tensors, numbers, dicts or lists; found {}"
-    elem_type = type(batch[0])
-    if isinstance(batch[0], torch.Tensor):
-        out = None
-        if _check_use_shared_memory():
-            # If we're in a background process, concatenate directly into a
-            # shared memory tensor to avoid an extra copy
-            numel = sum([x.numel() for x in batch])
-            storage = batch[0].untyped_storage()._new_shared(numel)
-            out = batch[0].new(storage).resize_(0)
-        return torch.stack(batch, 1, out=out.clone())
-        # if batch[0].dim() < 4:
-        #     return torch.stack(batch, 0, out=out)
-        # return torch.cat(batch, 0, out=out)
-    elif elem_type.__module__ == 'numpy' and elem_type.__name__ != 'str_' \
-            and elem_type.__name__ != 'string_':
-        elem = batch[0]
-        if elem_type.__name__ == 'ndarray':
-            # array of string classes and object
-            if torch.utils.data.dataloader.re.search('[SaUO]', elem.dtype.str) is not None:
-                raise TypeError(error_msg.format(elem.dtype))
-
-            return torch.stack([torch.from_numpy(b) for b in batch], 1)
-        if elem.shape == ():  # scalars
-            py_type = float if elem.dtype.name.startswith('float') else int
-            return torch.utils.data.dataloader.numpy_type_map[elem.dtype.name](list(map(py_type, batch)))
-    elif isinstance(batch[0], int_classes):
-        return torch.LongTensor(batch)
-    elif isinstance(batch[0], float):
-        return torch.DoubleTensor(batch)
-    elif isinstance(batch[0], string_classes):
-        return batch
-    elif isinstance(batch[0], TensorDict):
-        return TensorDict({key: ltr_collate_stack1([d[key] for d in batch]) for key in batch[0]})
-    elif isinstance(batch[0], collections.Mapping):
-        return {key: ltr_collate_stack1([d[key] for d in batch]) for key in batch[0]}
-    elif isinstance(batch[0], TensorList):
-        transposed = zip(*batch)
-        return TensorList([ltr_collate_stack1(samples) for samples in transposed])
-    elif isinstance(batch[0], collections.Sequence):
-        transposed = zip(*batch)
-        return [ltr_collate_stack1(samples) for samples in transposed]
-    elif batch[0] is None:
-        return batch
-
-    raise TypeError((error_msg.format(type(batch[0]))))
-
-
-class LTRLoader(torch.utils.data.dataloader.DataLoader):
-    """
-    Data loader. Combines a dataset and a sampler, and provides
-    single- or multi-process iterators over the dataset.
-
-    Note: The only difference with default pytorch DataLoader is that an additional option stack_dim is available to
-            select along which dimension the data should be stacked to form a batch.
-
-    Arguments:
-        dataset (Dataset): dataset from which to load the data.
-        batch_size (int, optional): how many samples per batch to load
-            (default: 1).
-        shuffle (bool, optional): set to ``True`` to have the data reshuffled
-            at every epoch (default: False).
-        sampler (Sampler, optional): defines the strategy to draw samples from
-            the dataset. If specified, ``shuffle`` must be False.
-        batch_sampler (Sampler, optional): like sampler, but returns a batch of
-            indices at a time. Mutually exclusive with batch_size, shuffle,
-            sampler, and drop_last.
-        num_workers (int, optional): how many subprocesses to use for data
-            loading. 0 means that the data will be loaded in the main process.
-            (default: 0)
-        collate_fn (callable, optional): merges a list of samples to form a mini-batch.
-        stack_dim (int): Dimension along which to stack to form the batch. (default: 0)
-        pin_memory (bool, optional): If ``True``, the data loader will copy tensors
-            into CUDA pinned memory before returning them.
-        drop_last (bool, optional): set to ``True`` to drop the last incomplete batch,
-            if the dataset size is not divisible by the batch size. If ``False`` and
-            the size of dataset is not divisible by the batch size, then the last batch
-            will be smaller. (default: False)
-        timeout (numeric, optional): if positive, the timeout value for collecting a batch
-            from workers. Should always be non-negative. (default: 0)
-        worker_init_fn (callable, optional): If not None, this will be called on each
-            worker subprocess with the worker id (an int in ``[0, num_workers - 1]``) as
-            input, after seeding and before data loading. (default: None)
-
-    .. note:: By default, each worker will have its PyTorch seed set to
-              ``base_seed + worker_id``, where ``base_seed`` is a long generated
-              by main process using its RNG. However, seeds for other libraries
-              may be duplicated upon initializing workers (w.g., NumPy), causing
-              each worker to return identical random numbers. (See
-              :ref:`dataloader-workers-random-seed` section in FAQ.) You may
-              use ``torch.initial_seed()`` to access the PyTorch seed for each
-              worker in :attr:`worker_init_fn`, and use it to set other seeds
-              before data loading.
-
-    .. warning:: If ``spawn`` start method is used, :attr:`worker_init_fn` cannot be an
-                 unpicklable object, e.g., a lambda function.
-    """
-
-    __initialized = False
-
-    def __init__(self, name, dataset, training=True, batch_size=1, shuffle=False, sampler=None, batch_sampler=None,
-                 num_workers=0, epoch_interval=1, collate_fn=None, stack_dim=0, pin_memory=False, drop_last=False,
-                 timeout=0, worker_init_fn=None):
-        if collate_fn is None:
-            if stack_dim == 0:
-                collate_fn = ltr_collate
-            elif stack_dim == 1:
-                collate_fn = ltr_collate_stack1
-            else:
-                raise ValueError('Stack dim no supported. Must be 0 or 1.')
-
-        super(LTRLoader, self).__init__(dataset, batch_size, shuffle, sampler, batch_sampler,
-                 num_workers, collate_fn, pin_memory, drop_last,
-                 timeout, worker_init_fn)
-
-        self.name = name
-        self.training = training
-        self.epoch_interval = epoch_interval
+import torch
+import torch.utils.data.dataloader
+import importlib
+import collections
+# from torch._six import string_classes
+from lib.utils import TensorDict, TensorList
+import numpy as np
+
+if float(torch.__version__[:3]) >= 1.9 or len('.'.join((torch.__version__).split('.')[0:2])) > 3:
+    int_classes = int
+else:
+    int_classes = int
+
+string_classes = (str, bytes)
+
+def _check_use_shared_memory():
+    if hasattr(torch.utils.data.dataloader, '_use_shared_memory'):
+        return getattr(torch.utils.data.dataloader, '_use_shared_memory')
+    collate_lib = importlib.import_module('torch.utils.data._utils.collate')
+    if hasattr(collate_lib, '_use_shared_memory'):
+        return getattr(collate_lib, '_use_shared_memory')
+    return torch.utils.data.get_worker_info() is not None
+
+
+def ltr_collate(batch):
+    """Puts each data field into a tensor with outer dimension batch size"""
+
+    error_msg = "batch must contain tensors, numbers, dicts or lists; found {}"
+    elem_type = type(batch[0])
+    if isinstance(batch[0], torch.Tensor):
+        out = None
+        if _check_use_shared_memory():
+            # If we're in a background process, concatenate directly into a
+            # shared memory tensor to avoid an extra copy
+            numel = sum([x.numel() for x in batch])
+            storage = batch[0].untyped_storage()._new_shared(numel)
+            out = batch[0].new(storage)
+        return torch.stack(batch, 0, out=out)
+        # if batch[0].dim() < 4:
+        #     return torch.stack(batch, 0, out=out)
+        # return torch.cat(batch, 0, out=out)
+    elif elem_type.__module__ == 'numpy' and elem_type.__name__ != 'str_' \
+            and elem_type.__name__ != 'string_':
+        elem = batch[0]
+        if elem_type.__name__ == 'ndarray':
+            # array of string classes and object
+            if torch.utils.data.dataloader.re.search('[SaUO]', elem.dtype.str) is not None:
+                raise TypeError(error_msg.format(elem.dtype))
+
+            return torch.stack([torch.from_numpy(b) for b in batch], 0)
+        if elem.shape == ():  # scalars
+            py_type = float if elem.dtype.name.startswith('float') else int
+            return torch.utils.data.dataloader.numpy_type_map[elem.dtype.name](list(map(py_type, batch)))
+    elif isinstance(batch[0], int_classes):
+        return torch.LongTensor(batch)
+    elif isinstance(batch[0], float):
+        return torch.DoubleTensor(batch)
+    elif isinstance(batch[0], string_classes):
+        return batch
+    elif isinstance(batch[0], TensorDict):
+        # --- START OF FIX ---
+        # Handle the case where raw_search_frames are inside the 'search' TensorDict
+        if 'search' in batch[0] and isinstance(batch[0]['search'], collections.Mapping) and 'raw_search_frames' in batch[0]['search']:
+            # Extract the list of lists of raw frames
+            raw_frames_list_of_lists = [d['search'].pop('raw_search_frames') for d in batch]
+            
+            # Collate the rest of the TensorDict normally
+            collated_td = TensorDict({key: ltr_collate([d[key] for d in batch]) for key in batch[0]})
+            
+            # Stack the raw frames: 
+            # 1. Stack inner lists into (NumSearch, C, H, W) tensors
+            # 2. Stack the batch of these tensors into (Batch, NumSearch, C, H, W)
+            collated_raw_frames = torch.stack([torch.stack(raw_list, 0) for raw_list in raw_frames_list_of_lists], 0)
+            collated_td['search']['raw_search_frames'] = collated_raw_frames
+            return collated_td
+        # --- END OF FIX ---
+        return TensorDict({key: ltr_collate([d[key] for d in batch]) for key in batch[0]})
+    elif isinstance(batch[0], collections.Mapping):
+        return {key: ltr_collate([d[key] for d in batch]) for key in batch[0]}
+    elif isinstance(batch[0], TensorList):
+        transposed = zip(*batch)
+        return TensorList([ltr_collate(samples) for samples in transposed])
+    elif isinstance(batch[0], collections.Sequence):
+        transposed = zip(*batch)
+        return [ltr_collate(samples) for samples in transposed]
+    elif batch[0] is None:
+        return batch
+
+    raise TypeError((error_msg.format(type(batch[0]))))
+
+
+def ltr_collate_stack1(batch):
+    """Puts each data field into a tensor. The tensors are stacked at dim=1 to form the batch"""
+
+    error_msg = "batch must contain tensors, numbers, dicts or lists; found {}"
+    elem_type = type(batch[0])
+    if isinstance(batch[0], torch.Tensor):
+        out = None
+        if _check_use_shared_memory():
+            # If we're in a background process, concatenate directly into a
+            # shared memory tensor to avoid an extra copy
+            numel = sum([x.numel() for x in batch])
+            storage = batch[0].untyped_storage()._new_shared(numel)
+            out = batch[0].new(storage).resize_(0)
+        return torch.stack(batch, 1, out=out.clone())
+        # if batch[0].dim() < 4:
+        #     return torch.stack(batch, 0, out=out)
+        # return torch.cat(batch, 0, out=out)
+    elif elem_type.__module__ == 'numpy' and elem_type.__name__ != 'str_' \
+            and elem_type.__name__ != 'string_':
+        elem = batch[0]
+        if elem_type.__name__ == 'ndarray':
+            # array of string classes and object
+            if torch.utils.data.dataloader.re.search('[SaUO]', elem.dtype.str) is not None:
+                raise TypeError(error_msg.format(elem.dtype))
+
+            return torch.stack([torch.from_numpy(b) for b in batch], 1)
+        if elem.shape == ():  # scalars
+            py_type = float if elem.dtype.name.startswith('float') else int
+            return torch.utils.data.dataloader.numpy_type_map[elem.dtype.name](list(map(py_type, batch)))
+    elif isinstance(batch[0], int_classes):
+        return torch.LongTensor(batch)
+    elif isinstance(batch[0], float):
+        return torch.DoubleTensor(batch)
+    elif isinstance(batch[0], string_classes):
+        return batch
+    elif isinstance(batch[0], TensorDict):
+        return TensorDict({key: ltr_collate_stack1([d[key] for d in batch]) for key in batch[0]})
+    elif isinstance(batch[0], collections.Mapping):
+        return {key: ltr_collate_stack1([d[key] for d in batch]) for key in batch[0]}
+    elif isinstance(batch[0], TensorList):
+        transposed = zip(*batch)
+        return TensorList([ltr_collate_stack1(samples) for samples in transposed])
+    elif isinstance(batch[0], collections.Sequence):
+        transposed = zip(*batch)
+        return [ltr_collate_stack1(samples) for samples in transposed]
+    elif batch[0] is None:
+        return batch
+
+    raise TypeError((error_msg.format(type(batch[0]))))
+
+
+class LTRLoader(torch.utils.data.dataloader.DataLoader):
+    """
+    Data loader. Combines a dataset and a sampler, and provides
+    single- or multi-process iterators over the dataset.
+
+    Note: The only difference with default pytorch DataLoader is that an additional option stack_dim is available to
+            select along which dimension the data should be stacked to form a batch.
+
+    Arguments:
+        dataset (Dataset): dataset from which to load the data.
+        batch_size (int, optional): how many samples per batch to load
+            (default: 1).
+        shuffle (bool, optional): set to ``True`` to have the data reshuffled
+            at every epoch (default: False).
+        sampler (Sampler, optional): defines the strategy to draw samples from
+            the dataset. If specified, ``shuffle`` must be False.
+        batch_sampler (Sampler, optional): like sampler, but returns a batch of
+            indices at a time. Mutually exclusive with batch_size, shuffle,
+            sampler, and drop_last.
+        num_workers (int, optional): how many subprocesses to use for data
+            loading. 0 means that the data will be loaded in the main process.
+            (default: 0)
+        collate_fn (callable, optional): merges a list of samples to form a mini-batch.
+        stack_dim (int): Dimension along which to stack to form the batch. (default: 0)
+        pin_memory (bool, optional): If ``True``, the data loader will copy tensors
+            into CUDA pinned memory before returning them.
+        drop_last (bool, optional): set to ``True`` to drop the last incomplete batch,
+            if the dataset size is not divisible by the batch size. If ``False`` and
+            the size of dataset is not divisible by the batch size, then the last batch
+            will be smaller. (default: False)
+        timeout (numeric, optional): if positive, the timeout value for collecting a batch
+            from workers. Should always be non-negative. (default: 0)
+        worker_init_fn (callable, optional): If not None, this will be called on each
+            worker subprocess with the worker id (an int in ``[0, num_workers - 1]``) as
+            input, after seeding and before data loading. (default: None)
+
+    .. note:: By default, each worker will have its PyTorch seed set to
+              ``base_seed + worker_id``, where ``base_seed`` is a long generated
+              by main process using its RNG. However, seeds for other libraries
+              may be duplicated upon initializing workers (w.g., NumPy), causing
+              each worker to return identical random numbers. (See
+              :ref:`dataloader-workers-random-seed` section in FAQ.) You may
+              use ``torch.initial_seed()`` to access the PyTorch seed for each
+              worker in :attr:`worker_init_fn`, and use it to set other seeds
+              before data loading.
+
+    .. warning:: If ``spawn`` start method is used, :attr:`worker_init_fn` cannot be an
+                 unpicklable object, e.g., a lambda function.
+    """
+
+    __initialized = False
+
+    def __init__(self, name, dataset, training=True, batch_size=1, shuffle=False, sampler=None, batch_sampler=None,
+                 num_workers=0, epoch_interval=1, collate_fn=None, stack_dim=0, pin_memory=False, drop_last=False,
+                 timeout=0, worker_init_fn=None):
+        if collate_fn is None:
+            if stack_dim == 0:
+                collate_fn = ltr_collate
+            elif stack_dim == 1:
+                collate_fn = ltr_collate_stack1
+            else:
+                raise ValueError('Stack dim no supported. Must be 0 or 1.')
+
+        super(LTRLoader, self).__init__(dataset, batch_size, shuffle, sampler, batch_sampler,
+                 num_workers, collate_fn, pin_memory, drop_last,
+                 timeout, worker_init_fn)
+
+        self.name = name
+        self.training = training
+        self.epoch_interval = epoch_interval
         self.stack_dim = stack_dim