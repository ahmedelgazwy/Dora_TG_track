import os
import sys
import argparse
import importlib
import cv2 as cv
import torch.backends.cudnn
import torch.distributed as dist

import random
import numpy as np
torch.backends.cudnn.benchmark = False

import _init_paths
import lib.train.admin.settings as ws_settings


def init_seeds(seed):
    random.seed(seed)
    np.random.seed(seed)
    torch.manual_seed(seed)
    torch.cuda.manual_seed(seed)
    torch.backends.cudnn.deterministic = True
    torch.backends.cudnn.benchmark = False


def run_training(script_name, config_name, cudnn_benchmark=True, local_rank=-1, save_dir=None, base_seed=None,
                 use_lmdb=False, script_name_prv=None, config_name_prv=None, use_wandb=False,
                 distill=None, script_teacher=None, config_teacher=None):
    """Run the train script.
    args:
        script_name: Name of emperiment in the "experiments/" folder.
        config_name: Name of the yaml file in the "experiments/<script_name>".
        cudnn_benchmark: Use cudnn benchmark or not (default is True).
    """
    if save_dir is None:
        print("save_dir dir is not given. Use the default dir instead.")
    # This is needed to avoid strange crashes related to opencv
    cv.setNumThreads(0)

    torch.backends.cudnn.benchmark = cudnn_benchmark

    print('script_name: {}.py  config_name: {}.yaml'.format(script_name, config_name))

    '''2021.1.5 set seed for different process'''
    if base_seed is not None:
        if local_rank != -1:
            init_seeds(base_seed + local_rank)
        else:
            init_seeds(base_seed)

    settings = ws_settings.Settings()
    settings.script_name = script_name
    settings.config_name = config_name
    settings.project_path = 'train/{}/{}'.format(script_name, config_name)
    if script_name_prv is not None and config_name_prv is not None:
        settings.project_path_prv = 'train/{}/{}'.format(script_name_prv, config_name_prv)
    settings.local_rank = local_rank
    settings.save_dir = os.path.abspath(save_dir)
    settings.use_lmdb = use_lmdb
    prj_dir = os.path.abspath(os.path.join(os.path.dirname(__file__), "../.."))
    settings.cfg_file = os.path.join(prj_dir, 'experiments/%s/%s.yaml' % (script_name, config_name))
    settings.use_wandb = use_wandb
    if distill:
        settings.distill = distill
        settings.script_teacher = script_teacher
        settings.config_teacher = config_teacher
        if script_teacher is not None and config_teacher is not None:
            settings.project_path_teacher = 'train/{}/{}'.format(script_teacher, config_teacher)
        settings.cfg_file_teacher = os.path.join(prj_dir, 'experiments/%s/%s.yaml' % (script_teacher, config_teacher))
        expr_module = importlib.import_module('lib.train.train_script_distill')
    else:
        expr_module = importlib.import_module('lib.train.train_script')
    expr_func = getattr(expr_module, 'run')

    expr_func(settings)


def main():
    parser = argparse.ArgumentParser(description='Run a train scripts in train_settings.')
    parser.add_argument('--script', type=str, required=True, help='Name of the train script.')
    parser.add_argument('--config', type=str, required=True, help="Name of the config file.")
    parser.add_argument('--cudnn_benchmark', type=bool, default=True, help='Set cudnn benchmark on (1) or off (0) (default is on).')
    parser.add_argument('--local_rank', default=-1, type=int, help='node rank for distributed training')
    parser.add_argument('--save_dir', type=str, help='the directory to save checkpoints and logs')
    parser.add_argument('--seed', type=int, default=42, help='seed for random numbers')
    parser.add_argument('--use_lmdb', type=int, choices=[0, 1], default=0)  # whether datasets are in lmdb format
    parser.add_argument('--script_prv', type=str, default=None, help='Name of the train script of previous model.')
    parser.add_argument('--config_prv', type=str, default=None, help="Name of the config file of previous model.")
    parser.add_argument('--use_wandb', type=int, choices=[0, 1], default=0)  # whether to use wandb
    # for knowledge distillation
    parser.add_argument('--distill', type=int, choices=[0, 1], default=0)  # whether to use knowledge distillation
    parser.add_argument('--script_teacher', type=str, help='teacher script name')
    parser.add_argument('--config_teacher', type=str, help='teacher yaml configure file name')

    args = parser.parse_args()
<<<<<<< HEAD
    # args.local_rank = int(os.environ["LOCAL_RANK"])
    args.local_rank = int(1)
=======
    args.local_rank = int(os.environ["LOCAL_RANK"])
>>>>>>> 85df4977
    if args.local_rank != -1:
        dist.init_process_group(backend='nccl')
        torch.cuda.set_device(args.local_rank)
    run_training(args.script, args.config, cudnn_benchmark=args.cudnn_benchmark,
                 local_rank=args.local_rank, save_dir=args.save_dir, base_seed=args.seed,
                 use_lmdb=args.use_lmdb, script_name_prv=args.script_prv, config_name_prv=args.config_prv,
                 use_wandb=args.use_wandb,
                 distill=args.distill, script_teacher=args.script_teacher, config_teacher=args.config_teacher)


if __name__ == '__main__':
    main()
<|MERGE_RESOLUTION|>--- conflicted
+++ resolved
@@ -1,113 +1,108 @@
-import os
-import sys
-import argparse
-import importlib
-import cv2 as cv
-import torch.backends.cudnn
-import torch.distributed as dist
-
-import random
-import numpy as np
-torch.backends.cudnn.benchmark = False
-
-import _init_paths
-import lib.train.admin.settings as ws_settings
-
-
-def init_seeds(seed):
-    random.seed(seed)
-    np.random.seed(seed)
-    torch.manual_seed(seed)
-    torch.cuda.manual_seed(seed)
-    torch.backends.cudnn.deterministic = True
-    torch.backends.cudnn.benchmark = False
-
-
-def run_training(script_name, config_name, cudnn_benchmark=True, local_rank=-1, save_dir=None, base_seed=None,
-                 use_lmdb=False, script_name_prv=None, config_name_prv=None, use_wandb=False,
-                 distill=None, script_teacher=None, config_teacher=None):
-    """Run the train script.
-    args:
-        script_name: Name of emperiment in the "experiments/" folder.
-        config_name: Name of the yaml file in the "experiments/<script_name>".
-        cudnn_benchmark: Use cudnn benchmark or not (default is True).
-    """
-    if save_dir is None:
-        print("save_dir dir is not given. Use the default dir instead.")
-    # This is needed to avoid strange crashes related to opencv
-    cv.setNumThreads(0)
-
-    torch.backends.cudnn.benchmark = cudnn_benchmark
-
-    print('script_name: {}.py  config_name: {}.yaml'.format(script_name, config_name))
-
-    '''2021.1.5 set seed for different process'''
-    if base_seed is not None:
-        if local_rank != -1:
-            init_seeds(base_seed + local_rank)
-        else:
-            init_seeds(base_seed)
-
-    settings = ws_settings.Settings()
-    settings.script_name = script_name
-    settings.config_name = config_name
-    settings.project_path = 'train/{}/{}'.format(script_name, config_name)
-    if script_name_prv is not None and config_name_prv is not None:
-        settings.project_path_prv = 'train/{}/{}'.format(script_name_prv, config_name_prv)
-    settings.local_rank = local_rank
-    settings.save_dir = os.path.abspath(save_dir)
-    settings.use_lmdb = use_lmdb
-    prj_dir = os.path.abspath(os.path.join(os.path.dirname(__file__), "../.."))
-    settings.cfg_file = os.path.join(prj_dir, 'experiments/%s/%s.yaml' % (script_name, config_name))
-    settings.use_wandb = use_wandb
-    if distill:
-        settings.distill = distill
-        settings.script_teacher = script_teacher
-        settings.config_teacher = config_teacher
-        if script_teacher is not None and config_teacher is not None:
-            settings.project_path_teacher = 'train/{}/{}'.format(script_teacher, config_teacher)
-        settings.cfg_file_teacher = os.path.join(prj_dir, 'experiments/%s/%s.yaml' % (script_teacher, config_teacher))
-        expr_module = importlib.import_module('lib.train.train_script_distill')
-    else:
-        expr_module = importlib.import_module('lib.train.train_script')
-    expr_func = getattr(expr_module, 'run')
-
-    expr_func(settings)
-
-
-def main():
-    parser = argparse.ArgumentParser(description='Run a train scripts in train_settings.')
-    parser.add_argument('--script', type=str, required=True, help='Name of the train script.')
-    parser.add_argument('--config', type=str, required=True, help="Name of the config file.")
-    parser.add_argument('--cudnn_benchmark', type=bool, default=True, help='Set cudnn benchmark on (1) or off (0) (default is on).')
-    parser.add_argument('--local_rank', default=-1, type=int, help='node rank for distributed training')
-    parser.add_argument('--save_dir', type=str, help='the directory to save checkpoints and logs')
-    parser.add_argument('--seed', type=int, default=42, help='seed for random numbers')
-    parser.add_argument('--use_lmdb', type=int, choices=[0, 1], default=0)  # whether datasets are in lmdb format
-    parser.add_argument('--script_prv', type=str, default=None, help='Name of the train script of previous model.')
-    parser.add_argument('--config_prv', type=str, default=None, help="Name of the config file of previous model.")
-    parser.add_argument('--use_wandb', type=int, choices=[0, 1], default=0)  # whether to use wandb
-    # for knowledge distillation
-    parser.add_argument('--distill', type=int, choices=[0, 1], default=0)  # whether to use knowledge distillation
-    parser.add_argument('--script_teacher', type=str, help='teacher script name')
-    parser.add_argument('--config_teacher', type=str, help='teacher yaml configure file name')
-
-    args = parser.parse_args()
-<<<<<<< HEAD
-    # args.local_rank = int(os.environ["LOCAL_RANK"])
-    args.local_rank = int(1)
-=======
-    args.local_rank = int(os.environ["LOCAL_RANK"])
->>>>>>> 85df4977
-    if args.local_rank != -1:
-        dist.init_process_group(backend='nccl')
-        torch.cuda.set_device(args.local_rank)
-    run_training(args.script, args.config, cudnn_benchmark=args.cudnn_benchmark,
-                 local_rank=args.local_rank, save_dir=args.save_dir, base_seed=args.seed,
-                 use_lmdb=args.use_lmdb, script_name_prv=args.script_prv, config_name_prv=args.config_prv,
-                 use_wandb=args.use_wandb,
-                 distill=args.distill, script_teacher=args.script_teacher, config_teacher=args.config_teacher)
-
-
-if __name__ == '__main__':
-    main()
+import os
+import sys
+import argparse
+import importlib
+import cv2 as cv
+import torch.backends.cudnn
+import torch.distributed as dist
+
+import random
+import numpy as np
+torch.backends.cudnn.benchmark = False
+
+import _init_paths
+import lib.train.admin.settings as ws_settings
+
+
+def init_seeds(seed):
+    random.seed(seed)
+    np.random.seed(seed)
+    torch.manual_seed(seed)
+    torch.cuda.manual_seed(seed)
+    torch.backends.cudnn.deterministic = True
+    torch.backends.cudnn.benchmark = False
+
+
+def run_training(script_name, config_name, cudnn_benchmark=True, local_rank=-1, save_dir=None, base_seed=None,
+                 use_lmdb=False, script_name_prv=None, config_name_prv=None, use_wandb=False,
+                 distill=None, script_teacher=None, config_teacher=None):
+    """Run the train script.
+    args:
+        script_name: Name of emperiment in the "experiments/" folder.
+        config_name: Name of the yaml file in the "experiments/<script_name>".
+        cudnn_benchmark: Use cudnn benchmark or not (default is True).
+    """
+    if save_dir is None:
+        print("save_dir dir is not given. Use the default dir instead.")
+    # This is needed to avoid strange crashes related to opencv
+    cv.setNumThreads(0)
+
+    torch.backends.cudnn.benchmark = cudnn_benchmark
+
+    print('script_name: {}.py  config_name: {}.yaml'.format(script_name, config_name))
+
+    '''2021.1.5 set seed for different process'''
+    if base_seed is not None:
+        if local_rank != -1:
+            init_seeds(base_seed + local_rank)
+        else:
+            init_seeds(base_seed)
+
+    settings = ws_settings.Settings()
+    settings.script_name = script_name
+    settings.config_name = config_name
+    settings.project_path = 'train/{}/{}'.format(script_name, config_name)
+    if script_name_prv is not None and config_name_prv is not None:
+        settings.project_path_prv = 'train/{}/{}'.format(script_name_prv, config_name_prv)
+    settings.local_rank = local_rank
+    settings.save_dir = os.path.abspath(save_dir)
+    settings.use_lmdb = use_lmdb
+    prj_dir = os.path.abspath(os.path.join(os.path.dirname(__file__), "../.."))
+    settings.cfg_file = os.path.join(prj_dir, 'experiments/%s/%s.yaml' % (script_name, config_name))
+    settings.use_wandb = use_wandb
+    if distill:
+        settings.distill = distill
+        settings.script_teacher = script_teacher
+        settings.config_teacher = config_teacher
+        if script_teacher is not None and config_teacher is not None:
+            settings.project_path_teacher = 'train/{}/{}'.format(script_teacher, config_teacher)
+        settings.cfg_file_teacher = os.path.join(prj_dir, 'experiments/%s/%s.yaml' % (script_teacher, config_teacher))
+        expr_module = importlib.import_module('lib.train.train_script_distill')
+    else:
+        expr_module = importlib.import_module('lib.train.train_script')
+    expr_func = getattr(expr_module, 'run')
+
+    expr_func(settings)
+
+
+def main():
+    parser = argparse.ArgumentParser(description='Run a train scripts in train_settings.')
+    parser.add_argument('--script', type=str, required=True, help='Name of the train script.')
+    parser.add_argument('--config', type=str, required=True, help="Name of the config file.")
+    parser.add_argument('--cudnn_benchmark', type=bool, default=True, help='Set cudnn benchmark on (1) or off (0) (default is on).')
+    parser.add_argument('--local_rank', default=-1, type=int, help='node rank for distributed training')
+    parser.add_argument('--save_dir', type=str, help='the directory to save checkpoints and logs')
+    parser.add_argument('--seed', type=int, default=42, help='seed for random numbers')
+    parser.add_argument('--use_lmdb', type=int, choices=[0, 1], default=0)  # whether datasets are in lmdb format
+    parser.add_argument('--script_prv', type=str, default=None, help='Name of the train script of previous model.')
+    parser.add_argument('--config_prv', type=str, default=None, help="Name of the config file of previous model.")
+    parser.add_argument('--use_wandb', type=int, choices=[0, 1], default=0)  # whether to use wandb
+    # for knowledge distillation
+    parser.add_argument('--distill', type=int, choices=[0, 1], default=0)  # whether to use knowledge distillation
+    parser.add_argument('--script_teacher', type=str, help='teacher script name')
+    parser.add_argument('--config_teacher', type=str, help='teacher yaml configure file name')
+
+    args = parser.parse_args()
+    args.local_rank = int(os.environ["LOCAL_RANK"])
+    if args.local_rank != -1:
+        dist.init_process_group(backend='nccl')
+        torch.cuda.set_device(args.local_rank)
+    run_training(args.script, args.config, cudnn_benchmark=args.cudnn_benchmark,
+                 local_rank=args.local_rank, save_dir=args.save_dir, base_seed=args.seed,
+                 use_lmdb=args.use_lmdb, script_name_prv=args.script_prv, config_name_prv=args.config_prv,
+                 use_wandb=args.use_wandb,
+                 distill=args.distill, script_teacher=args.script_teacher, config_teacher=args.config_teacher)
+
+
+if __name__ == '__main__':
+    main()